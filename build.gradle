description = "Weathervane Performance Benchmark"

evaluationDependsOn(':auctionApp')

buildscript {
	ext {
		springBootVersion = '1.5.17.RELEASE'
	}
	repositories {
		mavenCentral()
	}
	dependencies {
		classpath("org.springframework.boot:spring-boot-gradle-plugin:${springBootVersion}") 
	}
}

allprojects {
	version = "1.0"
	group = 'com.vmware.weathervane'
	
	apply plugin: "java"
	sourceCompatibility = 1.8
	targetCompatibility = 1.8
		
	repositories {
		mavenCentral()
	}

}

configure(subprojects.findAll {it.name == 'auctionApp' || it.name == 'auctionBidService' || it.name == 'dbLoader' })  {
	apply plugin: "eclipse"
	apply plugin: "eclipse-wtp"
	apply plugin: 'maven'
	
	configurations {
		all*.exclude group: 'commons-logging', module: 'commons-logging'
	}
	
	ext {
		orgSpringframeworkVersion = "4.3.12.RELEASE"
		orgSpringframeworkSecurityVersion = "3.2.9.RELEASE"
		orgHibernateVersion = "4.3.11.Final"
		orgAspectjVersion = "1.8.8"
		orgSlf4jVersion = "1.7.13"
		logbackVersion = "1.1.3"
		orgSpringframeworkAmqpVersion = "1.5.6.RELEASE"
		jacksonVersion = "2.8.3"
		commonsFileuploadVersion = "1.3.1"
		junitVersion = "4.12"
		mockitoVersion = "1.10.19"
		postgreSQLJdbcVersion = "9.4.1212.jre7"
		dbcpVersion = "1.4"
		springDataMongoVersion = "1.10.9.RELEASE"
		springDataCassandraVersion = "1.5.18.RELEASE"
		mongodbJavaDriverVersion = "3.2.1"
		javasimonVersion = "3.5.2"
		curatorVersion = "2.11.0"
		ehcacheVersion = "2.10.0"
		ignitecoreVersion = "1.7.0"
		ignitespringVersion = "1.7.0"
	}
	
	dependencies {	
	
		compile "org.springframework:spring-context:$orgSpringframeworkVersion" 
		compile "org.springframework:spring-context-support:$orgSpringframeworkVersion"
		compile "org.springframework:spring-webmvc:$orgSpringframeworkVersion"
		compile "org.springframework:spring-orm:$orgSpringframeworkVersion"
		compile "org.springframework:spring-test:$orgSpringframeworkVersion"		
		
		compile "org.springframework.security:spring-security-core:$orgSpringframeworkSecurityVersion"
		compile	"org.springframework.security:spring-security-config:$orgSpringframeworkSecurityVersion"
		compile "org.springframework.security:spring-security-web:$orgSpringframeworkSecurityVersion"
		compile "org.springframework.security:spring-security-taglibs:$orgSpringframeworkSecurityVersion"
		compile "org.springframework.amqp:spring-rabbit:$orgSpringframeworkAmqpVersion"
		compile "org.springframework.data:spring-data-cassandra:$springDataCassandraVersion"
		compile "org.springframework.data:spring-data-mongodb:$springDataMongoVersion"
		compile "org.mongodb:mongo-java-driver:$mongodbJavaDriverVersion"

		compile "org.hibernate:hibernate-entitymanager:$orgHibernateVersion"
    	compile ("org.hibernate:hibernate-ehcache:$orgHibernateVersion") {
               exclude group: 'net.sf.ehcache'
        }
                
		compile "org.aspectj:aspectjrt:$orgAspectjVersion"
		compile "org.aspectj:aspectjweaver:$orgAspectjVersion"

		compile "com.fasterxml.jackson.core:jackson-databind:$jacksonVersion"

		compile "commons-fileupload:commons-fileupload:$commonsFileuploadVersion"
		compile "commons-codec:commons-codec:1.10"
		compile "org.apache.commons:commons-lang3:3.4"
		
		compile "org.slf4j:slf4j-api:$orgSlf4jVersion"
		compile "org.slf4j:jcl-over-slf4j:$orgSlf4jVersion"
		compile "ch.qos.logback:logback-core:$logbackVersion"
		compile "ch.qos.logback:logback-classic:$logbackVersion"
		
		compile "javax.inject:javax.inject:1"

		testCompile "junit:junit:$junitVersion"
	    testCompile "org.mockito:mockito-core:$mockitoVersion"

        compile "net.sf.ehcache:ehcache:$ehcacheVersion"

		compile "org.apache.ignite:ignite-core:$ignitecoreVersion"
		compile "org.apache.ignite:ignite-spring:$ignitespringVersion"

		compile "org.javasimon:javasimon-core:$javasimonVersion"
		compile "org.javasimon:javasimon-spring:$javasimonVersion"
		compile "org.javasimon:javasimon-console-embed:$javasimonVersion"
		
		compile "commons-io:commons-io:2.4"
	}

	eclipse.project {
		natures 'org.eclipse.wst.common.project.facet.core.nature', 'org.eclipse.wst.common.modulecore.ModuleCoreNature'
		natures += 'org.springframework.ide.eclipse.core.springnature'
		buildCommand 'org.eclipse.wst.common.project.facet.core.builder'
		buildCommand 'org.eclipse.wst.validation.validationbuilder'
	}
	eclipse {
		classpath { defaultOutputDir = file('build') }
	}
}

task cleanDist(type: Delete)  {
	description "Deletes $rootDir/dist directory"
	delete 'dist'
 }

clean.dependsOn cleanDist
  
project(':auctionWeb') {
	apply plugin: 'war'
	description = 'Auction Rich-Web Application'
	task tar(type: Tar) {
		from 'src/main/webapp'
		compression = Compression.GZIP
		destinationDir = file("build/libs")
	}
	artifacts { archives tar }
	task release(dependsOn: build) {
	     doLast{
		copy {
			description "Copy artifacts to $rootDir/dist"
			from tar.archivePath
			into file("$rootDir/dist/")
			rename ('auctionWeb-.*tgz', 'auctionWeb.tgz')			
		}
		copy {
			description "Copy artifacts to $rootDir/dist"
			from war.archivePath
			into file("$rootDir/dist/")
			rename ('auctionWeb-.*war', 'auctionWeb.war')			
		}
	    }
	}
	
}

project(':auctionApp') {
	apply plugin: 'war'
	
	description "Main project for Auction.  Creates war file."
	
	dependencies {
				
		compile "org.apache.curator:curator-recipes:$curatorVersion"
		
		providedCompile "org.apache.tomcat:tomcat-servlet-api:8.5.31"
		providedCompile "org.postgresql:postgresql:$postgreSQLJdbcVersion"
		
		testCompile "org.hamcrest:hamcrest-library:1.3"
	}
	
	task release(dependsOn: build) {
	     doLast {
		copy {
			description "Copy artifacts to $rootDir/dist"
			from war.archivePath
			into file("$rootDir/dist/")
			rename ('auctionApp-.*war', 'auction.war')
		}
	    }
	}			
}

project(':auctionBidService') {
	apply plugin: 'war'
	
	description "Main project for Auction Bid Service.  Creates war file."
	
	dependencies {
				
		compile "org.apache.curator:curator-recipes:$curatorVersion"
		
		providedCompile "org.apache.tomcat:tomcat-servlet-api:7.0.42"
		providedCompile "org.postgresql:postgresql:$postgreSQLJdbcVersion"
		
		testCompile "org.hamcrest:hamcrest-library:1.3"
	}
	
	task release(dependsOn: build) {
	     doLast{
		copy {
			description "Copy artifacts to $rootDir/dist"
			from war.archivePath
			into file("$rootDir/dist/")
			rename ('auctionBidService-.*war', 'auctionBidService.war')
		}
	    }
	}			
}

<<<<<<< HEAD

project(':auctioneerService') {
	apply plugin: 'war'
	
	description "Main project for Auctioneer Service.  Creates war file."
	
	dependencies {
				
		compile "org.apache.curator:curator-recipes:$curatorVersion"
		
		providedCompile "org.apache.tomcat:tomcat-servlet-api:7.0.42"
		providedCompile "mysql:mysql-connector-java:$mysqlConnectorVersion"
		providedCompile "org.postgresql:postgresql:$postgreSQLJdbcVersion"
		
		testCompile "org.hamcrest:hamcrest-library:1.3"
	}
	
	task release(dependsOn: build) {
	     doLast {
		copy {
			description "Copy artifacts to $rootDir/dist"
			from war.archivePath
			into file("$rootDir/dist/")
			rename ('auctioneerService-.*war', 'auctioneerService.war')
		}
	    }
	}			
}

project(':auctionCrudService') {
	apply plugin: 'war'
	
	description "Main project for Auction Crud Service.  Creates war file."
	
	dependencies {
				
		compile "org.apache.curator:curator-recipes:$curatorVersion"
		
		providedCompile "org.apache.tomcat:tomcat-servlet-api:7.0.42"
		providedCompile "mysql:mysql-connector-java:$mysqlConnectorVersion"
		providedCompile "org.postgresql:postgresql:$postgreSQLJdbcVersion"
		
		testCompile "org.hamcrest:hamcrest-library:1.3"
	}
	
	task release(dependsOn: build) {
	     doLast {
		copy {
			description "Copy artifacts to $rootDir/dist"
			from war.archivePath
			into file("$rootDir/dist/")
			rename ('auctionCrudService-.*war', 'auctionCrudService.war')
		}
	    }
	}			
}

project(':auctionConfigManager') {
	description "Configuration Manager for Auction"	
	apply plugin: 'org.springframework.boot' 
	apply plugin: "eclipse"
	apply plugin: 'maven'
	
	jar {
		baseName = 'auctionConfigManager'
		version = '1.0'
	}
	
	dependencies {
		compile "org.springframework.boot:spring-boot-starter-web"
		compile "org.springframework.boot:spring-boot-starter-actuator"
		compile "org.springframework.boot:spring-boot-starter-hateoas"
		compile "org.springframework.boot:spring-boot-starter-data-jpa"
		compile "com.jcabi:jcabi-ssh:1.5.2"
		testCompile "org.springframework.boot:spring-boot-starter-test" 
		runtime "com.h2database:h2"
    	testCompile "com.jayway.jsonpath:json-path"
	}

	eclipse {
		classpath {
			 containers.remove('org.eclipse.jdt.launching.JRE_CONTAINER')
			 containers 'org.eclipse.jdt.launching.JRE_CONTAINER/org.eclipse.jdt.internal.debug.ui.launcher.StandardVMType/JavaSE-1.7'
		}
	}
	
	task release(dependsOn: build) {
	     doLast {
		copy {
			description "Copy artifacts to $rootDir/dist"
			from jar.archivePath
			into file("$rootDir/dist/")
    		rename ('auctionConfigManager-.*jar', 'auctionConfigManager.jar')			 		
		}
	    }
	}
	
}

=======
>>>>>>> 93e5a453
project(':auctionAppServerWarmer') {
	description "AppServer Warmer Kubernetes Sidecar for Auction"	
	apply plugin: 'org.springframework.boot' 
	apply plugin: "eclipse"
	apply plugin: 'maven'
	
	jar {
		baseName = 'auctionAppServerWarmer'
		version = '1.0'
	}
	
	dependencies {
		compile "org.springframework.boot:spring-boot-starter-web"
		compile "org.springframework.boot:spring-boot-starter-actuator"
		compile "org.springframework.boot:spring-boot-starter-hateoas"
		testCompile "org.springframework.boot:spring-boot-starter-test" 
   	 	testCompile "com.jayway.jsonpath:json-path"
	}

	eclipse {
		classpath {
			 containers.remove('org.eclipse.jdt.launching.JRE_CONTAINER')
			 containers 'org.eclipse.jdt.launching.JRE_CONTAINER/org.eclipse.jdt.internal.debug.ui.launcher.StandardVMType/JavaSE-1.7'
		}
	}
	
	task release(dependsOn: build) {
	    doLast {
		copy {
			description "Copy artifacts to $rootDir/dist"
			from jar.archivePath
			into file("$rootDir/dist/")
    		rename ('auctionAppServerWarmer-.*jar', 'auctionAppServerWarmer.jar')			 		
		}
	    }
	}
	
}

project(':dbLoader') {
	description "Database Loader for Auction"	
		apply plugin: 'maven'
	
	jar {
		baseName = 'dbLoader'
		version = '1.0'
	}
	
	dependencies { 
		compile "commons-cli:commons-cli:1.2"
		compile "commons-io:commons-io:2.4"
		compile "org.json:json:20090211"
		compile "commons-dbcp:commons-dbcp:$dbcpVersion"
		compile "org.postgresql:postgresql:$postgreSQLJdbcVersion"
	}
	
	task release(dependsOn: build) {
	     doLast {
		copy {
			into file("$rootDir/dist/dbLoaderLibs")
    		from configurations.runtime
		}
		copy {
			into file("$rootDir/dist/")
    		from jar.archivePath
    		rename ('dbLoader-.*jar', 'dbLoader.jar')			 		
		}
<<<<<<< HEAD
		copy {
			into file("$rootDir/dist/")
    		from "$rootDir/dbLoader/src/main/resources/auction_mysql_constraints.sql"
    		from "$rootDir/dbLoader/src/main/resources/auction_mysql_database.sql"
    		from "$rootDir/dbLoader/src/main/resources/auction_mysql_indices.sql"
    		from "$rootDir/dbLoader/src/main/resources/auction_mysql_tables.sql"
    		from "$rootDir/dbLoader/src/main/resources/auction_mysql_user.sql"
    		from "$rootDir/dbLoader/src/main/resources/auction_postgresql_database.sql"
    		from "$rootDir/dbLoader/src/main/resources/auction_postgresql_tables.sql"
    		from "$rootDir/dbLoader/src/main/resources/auction_postgresql_constraints.sql"
    		from "$rootDir/dbLoader/src/main/resources/auction_postgresql_indices.sql"
    		from "$rootDir/dbLoader/src/main/resources/items.json"
		}
		copy {
			into file("$rootDir/dist/images")
    		from "$rootDir/dbLoader/src/main/resources/images/"
		}
	    }
=======
>>>>>>> 93e5a453
	}
		
}

project(':workloadDriver') {
	description "Workload Driver for Weathervane"	
	apply plugin: 'maven'
	apply plugin: 'org.springframework.boot' 

	configurations {
		all*.exclude group: 'commons-logging', module: 'commons-logging'
		all*.exclude group: 'com.sun.jmx', module: 'jmxri'
		all*.exclude group: 'com.sun.jdmk', module: 'jmxtools'
		all*.exclude group: 'javax.jms', module: 'jms'	
		all*.exclude group: 'org.slf4j', module: 'slf4j-log4j12'	
	}
	
	jar {
		baseName = 'workloadDriver'
		version = '1.0'
	}
	
	ext {
		nettyVersion = "4.1.25.Final"
		apacheCommonsMathVersion = "3.5"
		coltVersion = "1.2.0"
		commonsPoolVersion = "1.5.6"
		junitVersion = "4.12"
		orgSlf4jVersion = "1.7.13"
		logbackVersion = "1.1.3"	
	}
	
	dependencies { 

		compile "io.netty:netty-all:$nettyVersion"
		compile "io.netty:netty-tcnative:2.0.8.Final:linux-x86_64-fedora"
		compile "io.netty:netty-tcnative:2.0.8.Final:linux-x86_64"

		compile "org.springframework.boot:spring-boot-starter-web"
		compile "org.springframework.boot:spring-boot-starter-actuator"
		compile "org.springframework.boot:spring-boot-starter-hateoas"
		testCompile "org.springframework.boot:spring-boot-starter-test" 

		compile "org.apache.commons:commons-math3:$apacheCommonsMathVersion"

		compile "org.slf4j:slf4j-api:$orgSlf4jVersion"
		compile "org.slf4j:jcl-over-slf4j:$orgSlf4jVersion"
		compile "ch.qos.logback:logback-core:$logbackVersion"
		compile "ch.qos.logback:logback-classic:$logbackVersion"
				
		compile "commons-pool:commons-pool:$commonsPoolVersion"
		compile "commons-io:commons-io:2.4"
		compile "org.apache.commons:commons-math:2.2"
		
		compile "org.json:json:20090211"
	
		compile "commons-cli:commons-cli:1.2"

		testCompile "junit:junit:$junitVersion"
	}
	
	task release(dependsOn: build) {
	     doLast {
		copy {
			description "Copy artifacts to $rootDir/dist"
			from jar.archivePath
			into file("$rootDir/dist/")
    		rename ('workloadDriver-.*jar', 'workloadDriver.jar')			 		
		}
		copy {
	   		into "$rootDir/dist/workloadDriverLibs"
    		from configurations.runtime
		}
		copy {
	   		into "$rootDir/dist/workloadDriverLibs"
    		from "$rootDir/workloadDriver/logback.xml"
		}
		copy {
		   	into "$rootDir/dist/workloadDriverLibs"
    		from "$rootDir/workloadDriver/log4j.properties"
		}
	    }
	}
		
}

<|MERGE_RESOLUTION|>--- conflicted
+++ resolved
@@ -214,108 +214,6 @@
 	}			
 }
 
-<<<<<<< HEAD
-
-project(':auctioneerService') {
-	apply plugin: 'war'
-	
-	description "Main project for Auctioneer Service.  Creates war file."
-	
-	dependencies {
-				
-		compile "org.apache.curator:curator-recipes:$curatorVersion"
-		
-		providedCompile "org.apache.tomcat:tomcat-servlet-api:7.0.42"
-		providedCompile "mysql:mysql-connector-java:$mysqlConnectorVersion"
-		providedCompile "org.postgresql:postgresql:$postgreSQLJdbcVersion"
-		
-		testCompile "org.hamcrest:hamcrest-library:1.3"
-	}
-	
-	task release(dependsOn: build) {
-	     doLast {
-		copy {
-			description "Copy artifacts to $rootDir/dist"
-			from war.archivePath
-			into file("$rootDir/dist/")
-			rename ('auctioneerService-.*war', 'auctioneerService.war')
-		}
-	    }
-	}			
-}
-
-project(':auctionCrudService') {
-	apply plugin: 'war'
-	
-	description "Main project for Auction Crud Service.  Creates war file."
-	
-	dependencies {
-				
-		compile "org.apache.curator:curator-recipes:$curatorVersion"
-		
-		providedCompile "org.apache.tomcat:tomcat-servlet-api:7.0.42"
-		providedCompile "mysql:mysql-connector-java:$mysqlConnectorVersion"
-		providedCompile "org.postgresql:postgresql:$postgreSQLJdbcVersion"
-		
-		testCompile "org.hamcrest:hamcrest-library:1.3"
-	}
-	
-	task release(dependsOn: build) {
-	     doLast {
-		copy {
-			description "Copy artifacts to $rootDir/dist"
-			from war.archivePath
-			into file("$rootDir/dist/")
-			rename ('auctionCrudService-.*war', 'auctionCrudService.war')
-		}
-	    }
-	}			
-}
-
-project(':auctionConfigManager') {
-	description "Configuration Manager for Auction"	
-	apply plugin: 'org.springframework.boot' 
-	apply plugin: "eclipse"
-	apply plugin: 'maven'
-	
-	jar {
-		baseName = 'auctionConfigManager'
-		version = '1.0'
-	}
-	
-	dependencies {
-		compile "org.springframework.boot:spring-boot-starter-web"
-		compile "org.springframework.boot:spring-boot-starter-actuator"
-		compile "org.springframework.boot:spring-boot-starter-hateoas"
-		compile "org.springframework.boot:spring-boot-starter-data-jpa"
-		compile "com.jcabi:jcabi-ssh:1.5.2"
-		testCompile "org.springframework.boot:spring-boot-starter-test" 
-		runtime "com.h2database:h2"
-    	testCompile "com.jayway.jsonpath:json-path"
-	}
-
-	eclipse {
-		classpath {
-			 containers.remove('org.eclipse.jdt.launching.JRE_CONTAINER')
-			 containers 'org.eclipse.jdt.launching.JRE_CONTAINER/org.eclipse.jdt.internal.debug.ui.launcher.StandardVMType/JavaSE-1.7'
-		}
-	}
-	
-	task release(dependsOn: build) {
-	     doLast {
-		copy {
-			description "Copy artifacts to $rootDir/dist"
-			from jar.archivePath
-			into file("$rootDir/dist/")
-    		rename ('auctionConfigManager-.*jar', 'auctionConfigManager.jar')			 		
-		}
-	    }
-	}
-	
-}
-
-=======
->>>>>>> 93e5a453
 project(':auctionAppServerWarmer') {
 	description "AppServer Warmer Kubernetes Sidecar for Auction"	
 	apply plugin: 'org.springframework.boot' 
@@ -373,7 +271,7 @@
 	}
 	
 	task release(dependsOn: build) {
-	     doLast {
+	   doLast {
 		copy {
 			into file("$rootDir/dist/dbLoaderLibs")
     		from configurations.runtime
@@ -383,27 +281,7 @@
     		from jar.archivePath
     		rename ('dbLoader-.*jar', 'dbLoader.jar')			 		
 		}
-<<<<<<< HEAD
-		copy {
-			into file("$rootDir/dist/")
-    		from "$rootDir/dbLoader/src/main/resources/auction_mysql_constraints.sql"
-    		from "$rootDir/dbLoader/src/main/resources/auction_mysql_database.sql"
-    		from "$rootDir/dbLoader/src/main/resources/auction_mysql_indices.sql"
-    		from "$rootDir/dbLoader/src/main/resources/auction_mysql_tables.sql"
-    		from "$rootDir/dbLoader/src/main/resources/auction_mysql_user.sql"
-    		from "$rootDir/dbLoader/src/main/resources/auction_postgresql_database.sql"
-    		from "$rootDir/dbLoader/src/main/resources/auction_postgresql_tables.sql"
-    		from "$rootDir/dbLoader/src/main/resources/auction_postgresql_constraints.sql"
-    		from "$rootDir/dbLoader/src/main/resources/auction_postgresql_indices.sql"
-    		from "$rootDir/dbLoader/src/main/resources/items.json"
-		}
-		copy {
-			into file("$rootDir/dist/images")
-    		from "$rootDir/dbLoader/src/main/resources/images/"
-		}
-	    }
-=======
->>>>>>> 93e5a453
+	   }
 	}
 		
 }
