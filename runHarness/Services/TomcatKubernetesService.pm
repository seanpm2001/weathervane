# Copyright (c) 2017 VMware, Inc. All Rights Reserved.
# 
# Redistribution and use in source and binary forms, with or without modification, are permitted provided that the following conditions are met:
# Redistributions of source code must retain the above copyright notice, this list of conditions and the following disclaimer.
# Redistributions in binary form must reproduce the above copyright notice, this list of conditions and the following disclaimer in the documentation and/or other materials provided with the distribution.
# 
# THIS SOFTWARE IS PROVIDED BY THE COPYRIGHT HOLDERS AND CONTRIBUTORS "AS IS" AND ANY EXPRESS OR IMPLIED WARRANTIES,
# INCLUDING, BUT NOT LIMITED TO, THE IMPLIED WARRANTIES OF MERCHANTABILITY AND FITNESS FOR A PARTICULAR PURPOSE ARE
# DISCLAIMED. IN NO EVENT SHALL THE COPYRIGHT HOLDER OR CONTRIBUTORS BE LIABLE FOR ANY DIRECT, INDIRECT, INCIDENTAL,
# SPECIAL, EXEMPLARY, OR CONSEQUENTIAL DAMAGES (INCLUDING, BUT NOT LIMITED TO, PROCUREMENT OF SUBSTITUTE GOODS OR
# SERVICES; LOSS OF USE, DATA, OR PROFITS; OR BUSINESS INTERRUPTION) HOWEVER CAUSED AND ON ANY THEORY OF LIABILITY,
# WHETHER IN CONTRACT, STRICT LIABILITY, OR TORT (INCLUDING NEGLIGENCE OR OTHERWISE) ARISING IN ANY WAY OUT OF THE USE OF
# THIS SOFTWARE, EVEN IF ADVISED OF THE POSSIBILITY OF SUCH DAMAGE.
package TomcatKubernetesService;

use Moose;
use MooseX::Storage;

use POSIX;
use Services::KubernetesService;
use Parameters qw(getParamValue);
use StatsParsers::ParseGC qw( parseGCLog );
use Log::Log4perl qw(get_logger);

use namespace::autoclean;

with Storage( 'format' => 'JSON', 'io' => 'File' );

extends 'KubernetesService';

<<<<<<< HEAD
has '+name' => ( default => 'Tomcat', );

has '+version' => ( default => '8', );

has '+description' => ( default => 'The Apache Tomcat Servlet Container', );
=======
has 'mongosDocker' => (
	is      => 'rw',
	isa     => 'Str',
	default => "",
);
>>>>>>> 93e5a453

override 'initialize' => sub {
	my ($self) = @_;

	super();
};

sub configure {
	my ( $self, $dblog, $serviceType, $users ) = @_;
	my $logger = get_logger("Weathervane::Services::TomcatKubernetesService");
	$logger->debug("Configure Tomcat kubernetes");
	print $dblog "Configure Tomcat Kubernetes\n";

	my $namespace = $self->namespace;	
	my $configDir        = $self->getParamValue('configDir');

	my $serviceParamsHashRef =
	  $self->appInstance->getServiceConfigParameters( $self, $self->getParamValue('serviceType') );

	my $numCpus = $self->getParamValue( $serviceType . "Cpus" );
	my $threads            = $self->getParamValue('appServerThreads') * $numCpus;
	my $connections        = $self->getParamValue('appServerJdbcConnections') * $numCpus;
	my $tomcatCatalinaBase = $self->getParamValue('tomcatCatalinaBase');
	my $maxIdle = ceil($self->getParamValue('appServerJdbcConnections') / 2);
	my $nodeNum = $self->instanceNum;
	my $maxConnections =
	  ceil( $self->getParamValue('frontendConnectionMultiplier') *
		  $users /
		  ( $self->appInstance->getTotalNumOfServiceType('appServer') * 1.0 ) );
	if ( $maxConnections < 100 ) {
		$maxConnections = 100;
	}


	my $warmerJvmOpts = "-Xmx250m -Xms250m -XX:+AlwaysPreTouch";
	my $springProfilesActive = $self->appInstance->getSpringProfilesActive();
	$warmerJvmOpts .= " -Dspring.profiles.active=$springProfilesActive ";

	my $completeJVMOpts .= $self->getParamValue('appServerJvmOpts');
	$completeJVMOpts .= " " . $serviceParamsHashRef->{"jvmOpts"};

	if ( $self->getParamValue('logLevel') >= 3 ) {
		$completeJVMOpts .= " -XX:+PrintGCDetails -XX:+PrintGCTimeStamps -Xloggc:$tomcatCatalinaBase/logs/gc.log ";
	}
	$completeJVMOpts .= " -DnodeNumber=$nodeNum ";
	
	my $numAppServers = $self->appInstance->getTotalNumOfServiceType('appServer');

	open( FILEIN,  "$configDir/kubernetes/tomcat.yaml" ) or die "$configDir/kubernetes/tomcat.yaml: $!\n";
	open( FILEOUT, ">/tmp/tomcat-$namespace.yaml" )             or die "Can't open file /tmp/tomcat-$namespace.yaml: $!\n";
	
	while ( my $inline = <FILEIN> ) {

		if ( $inline =~ /TOMCAT_JVMOPTS:/ ) {
			print FILEOUT "  TOMCAT_JVMOPTS: \"$completeJVMOpts\"\n";
		}
		elsif ( $inline =~ /TOMCAT_WARMER_JVMOPTS:/ ) {
			print FILEOUT "  TOMCAT_WARMER_JVMOPTS: \"$warmerJvmOpts\"\n";
		}
		elsif ( $inline =~ /TOMCAT_THREADS:/ ) {
			print FILEOUT "  TOMCAT_THREADS: \"$threads\"\n";
		}
		elsif ( $inline =~ /TOMCAT_JDBC_CONNECTIONS:/ ) {
			print FILEOUT "  TOMCAT_JDBC_CONNECTIONS: \"$connections\"\n";
		}
		elsif ( $inline =~ /TOMCAT_JDBC_MAXIDLE:/ ) {
			print FILEOUT "  TOMCAT_JDBC_MAXIDLE: \"$maxIdle\"\n";
		}
		elsif ( $inline =~ /TOMCAT_CONNECTIONS:/ ) {
			print FILEOUT "  TOMCAT_CONNECTIONS: \"$maxConnections\"\n";
		}
		elsif ( $inline =~ /weathervane\-tomcat/ ) {
			do {
				if ( $inline =~ /\s\s\s\s\s\s\s\s\s\s\s\scpu:/ ) {
					print FILEOUT "            cpu: " . $self->getParamValue('appServerCpus') . "\n";
				}
				elsif ( $inline =~ /\s\s\s\s\s\s\s\s\s\s\s\smemory:/ ) {
					print FILEOUT "            memory: " . $self->getParamValue('appServerMem') . "\n";
				}
				elsif ( $inline =~ /(\s+)imagePullPolicy/ ) {
					print FILEOUT "${1}imagePullPolicy: " . $self->appInstance->imagePullPolicy . "\n";
				}
				elsif ( $inline =~ /(\s+\-\simage:\s)(.*\/)(.*\:)/ ) {
					my $version  = $self->host->getParamValue('dockerWeathervaneVersion');
					my $dockerNamespace = $self->host->getParamValue('dockerNamespace');
					print FILEOUT "${1}$dockerNamespace/${3}$version\n";
				} else {
					print FILEOUT $inline;						
				}
				$inline = <FILEIN>;
			} while (!($inline =~ /timeoutSeconds/)); 
			print FILEOUT $inline;			
		}
		elsif ( $inline =~ /replicas:/ ) {
			print FILEOUT "  replicas: $numAppServers\n";
		}
		elsif ( $inline =~ /(\s+)imagePullPolicy/ ) {
			print FILEOUT "${1}imagePullPolicy: " . $self->appInstance->imagePullPolicy . "\n";
		}
		elsif ( $inline =~ /(\s+\-\simage:\s)(.*\/)(.*\:)/ ) {
			my $version  = $self->host->getParamValue('dockerWeathervaneVersion');
			my $dockerNamespace = $self->host->getParamValue('dockerNamespace');
			print FILEOUT "${1}$dockerNamespace/${3}$version\n";
		}
		else {
			print FILEOUT $inline;
		}

	}
	
	close FILEIN;
	close FILEOUT;

}

override 'isUp' => sub {
	my ($self, $fileout) = @_;
	my $cluster = $self->host;
	my $numServers = $self->appInstance->getTotalNumOfServiceType($self->getParamValue('serviceType'));
	if (   $cluster->kubernetesAreAllPodUpWithNum ($self->getImpl(), "curl -s http://localhost:8080/auction/healthCheck", $self->namespace, 'alive', $numServers ) 
	    && $cluster->kubernetesAreAllPodUpWithNum ($self->getImpl(), "curl -s http://localhost:8888/warmer/ready", $self->namespace, 'ready', $numServers )
	   ) { 
		return 1;
	}
	return 0;
};

override 'stopStatsCollection' => sub {
	my ($self) = @_;
	my $logger = get_logger("Weathervane::Services::TomcatKubernetesService");
	$logger->debug("stopStatsCollection");
};

override 'startStatsCollection' => sub {
	my ( $self, $intervalLengthSec, $numIntervals ) = @_;
	my $hostname         = $self->host->name;
	my $logger = get_logger("Weathervane::Services::TomcatKubernetesService");
	$logger->debug("startStatsCollection hostname = $hostname");

};

override 'getStatsFiles' => sub {
	my ( $self, $destinationPath ) = @_;
	my $logger = get_logger("Weathervane::Services::TomcatKubernetesService");
	$logger->debug("getStatsFiles");

};

sub cleanLogFiles {
	my ( $self, $destinationPath ) = @_;
	my $logger = get_logger("Weathervane::Services::TomcatKubernetesService");
	$logger->debug("cleanLogFiles");
}

sub parseLogFiles {
	my ($self) = @_;

}

sub getConfigFiles {
	my ( $self, $destinationPath ) = @_;
	my $namespace = $self->namespace;
	`mkdir -p $destinationPath`;

	`cp /tmp/tomcat-$namespace.yaml $destinationPath/. 2>&1`;

}

sub getConfigSummary {
	my ($self) = @_;
	tie( my %csv, 'Tie::IxHash' );
	$csv{"tomcatThreads"}     = $self->getParamValue('appServerThreads');
	$csv{"tomcatConnections"} = $self->getParamValue('appServerJdbcConnections');
	$csv{"tomcatJvmOpts"}     = $self->getParamValue('appServerJvmOpts');
	return \%csv;
}

sub getStatsSummary {
	my ( $self, $statsLogPath, $users ) = @_;
	tie( my %csv, 'Tie::IxHash' );

	return \%csv;
}

__PACKAGE__->meta->make_immutable;

1;<|MERGE_RESOLUTION|>--- conflicted
+++ resolved
@@ -28,20 +28,6 @@
 
 extends 'KubernetesService';
 
-<<<<<<< HEAD
-has '+name' => ( default => 'Tomcat', );
-
-has '+version' => ( default => '8', );
-
-has '+description' => ( default => 'The Apache Tomcat Servlet Container', );
-=======
-has 'mongosDocker' => (
-	is      => 'rw',
-	isa     => 'Str',
-	default => "",
-);
->>>>>>> 93e5a453
-
 override 'initialize' => sub {
 	my ($self) = @_;
 
