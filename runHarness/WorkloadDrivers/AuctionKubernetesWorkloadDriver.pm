# Copyright 2017-2019 VMware, Inc.
# SPDX-License-Identifier: BSD-2-Clause
package AuctionKubernetesWorkloadDriver;

use Moose;
use MooseX::Storage;
use MooseX::ClassAttribute;

use WorkloadDrivers::AuctionKubernetesWorkloadDriver;
use AppInstance::AppInstance;
use Parameters qw(getParamValue setParamValue);
use WeathervaneTypes;
use POSIX;
use List::Util qw[min max];
use StatsParsers::ParseGC qw( parseGCLog );
no if $] >= 5.017011, warnings => 'experimental::smartmatch';
use Log::Log4perl qw(get_logger);
use Tie::IxHash;
use LWP;
use JSON;
use Utils
  qw(callMethodOnObjectsParallel callMethodsOnObjectParallel callBooleanMethodOnObjectsParallel1
  callBooleanMethodOnObjectsParallel2 callMethodOnObjectsParallel1 callMethodOnObjectsParallel2
  callMethodsOnObject1 callMethodOnObjects1 runCmd);

with Storage( 'format' => 'JSON', 'io' => 'File' );

use namespace::autoclean;

extends 'AuctionWorkloadDriver';

has 'namespace' => (
	is  => 'rw',
	isa => 'Str',
);

override 'initialize' => sub {
	my ( $self, $paramHashRef ) = @_;
	super();
	$self->namespace("auctionw" . $self->workload->instanceNum);

};

override 'redeploy' => sub {
	my ( $self, $logfile, $hostsRef ) = @_;
};

override 'getControllerURL' => sub {
	my ( $self ) = @_;
	my $logger           = get_logger("Weathervane::WorkloadDrivers::AuctionKubernetesWorkloadDriver");
	if (!$self->controllerUrl) {
<<<<<<< HEAD
		my $cluster = $self->host;
		my $hostname;
		my $port;
        my $appIngressMethod = $self->getParamValue("appIngressMethod");
        $logger->debug("getControllerURL: appIngressMethod = $appIngressMethod");
        if ($appIngressMethod eq "clusterip") {
        # Get the ip address for the wkldcontr0ller service in this namespace
          my ($cmdFailed, $ip) = $cluster->kubernetesGetServiceIP("wkldcontroller", $self->namespace);
          if ($cmdFailed)   {
            $logger->error("Error getting IP for wkldcontroller service: error = $cmdFailed");
          } else {
             $hostname = $ip;
             $port = 80;
          }                                 
        } elsif ($appIngressMethod eq "loadbalancer") {
	  		my ($cmdFailed, $ip) = $cluster->kubernetesGetLbIP("wkldcontroller", $self->namespace);
			if ($cmdFailed)	{
			  	$logger->error("Error getting IP for wkldcontroller loadbalancer: error = $cmdFailed");
		  	} else {
		        $hostname = $ip;
			    $port = 80;
		  	}
		} elsif ($appIngressMethod eq "nodeport") {
			# Using NodePort service for ingress
			# Get the IP addresses of the nodes 
			my $ipAddrsRef = $cluster->kubernetesGetNodeIPs();
			if ($#{$ipAddrsRef} < 0) {
				$logger->error("There are no IP addresses for the Kubernetes nodes");
				exit 1;
			}
			$hostname = $ipAddrsRef->[0];
			$port = $cluster->kubernetesGetNodePortForPortNumber("app=auction,tier=driver,type=controller", 80, $self->namespace);
		}
		$self->controllerUrl("http://${hostname}:$port");
=======
		$self->controllerUrl("http://localhost:80");
>>>>>>> 648aec68
	}
	return $self->controllerUrl;
};

override 'getHosts' => sub {
	my ( $self ) = @_;
	my $numDrivers = $#{$self->secondaries} + 2;
	my @hosts;
	for (my $i = 0; $i < $numDrivers; $i++) {
		push @hosts, "wklddriver-${i}.wklddriver";
	}
	return \@hosts;
};

sub getHostPort {
	my ( $self ) = @_;
	return 80;
}

override 'getStatsHost' => sub {
	my ( $self ) = @_;
	return "wkldcontroller";
};

override 'killOld' => sub {
	my ($self, $setupLogDir)           = @_;
	my $logger           = get_logger("Weathervane::WorkloadDrivers::AuctionKubernetesWorkloadDriver");
	$logger->debug("killOld");
	$self->stopDrivers();
};

sub configureWkldController {
	my ( $self ) = @_;
	my $logger         = get_logger("Weathervane::WorkloadDrivers::AuctionKubernetesWorkloadDriver");
	$logger->debug("Configure Workload Controller");
	my $namespace = $self->namespace;	
	my $configDir        = $self->getParamValue('configDir');
	my $workloadNum    = $self->workload->instanceNum;
	
	# Calculate the values for the environment variables used by the auctiondatamanager container
	my $driverThreads                       = $self->getParamValue('driverThreads');
	my $driverHttpThreads                   = $self->getParamValue('driverHttpThreads');
	my $maxConnPerUser                      = $self->getParamValue('driverMaxConnPerUser');
	my $driverJvmOpts           = $self->getParamValue('driverControllerJvmOpts');
	if ( $self->getParamValue('logLevel') >= 3 ) {
		$driverJvmOpts .= " -XX:+PrintGCDetails -XX:+PrintGCTimeStamps -Xloggc:/tmp/gc-W${workloadNum}.log";
	}
	if ( $self->getParamValue('enableJmx') ) {
		$driverJvmOpts .= " -Dcom.sun.management.jmxremote.rmi.port=9090 -Dcom.sun.management.jmxremote=true "
							. "-Dcom.sun.management.jmxremote.port=9090 -Dcom.sun.management.jmxremote.ssl=false "
							. "-Dcom.sun.management.jmxremote.authenticate=false -Dcom.sun.management.jmxremote.local.only=false "
							. "-Djava.rmi.server.hostname=127.0.0.1 ";
	}

	if ( $maxConnPerUser > 0 ) {
		$driverJvmOpts .= " -DMAXCONNPERUSER=" . $maxConnPerUser;
	}
	if ( $driverHttpThreads > 0 ) {
		$driverJvmOpts .= " -DNUMHTTPPOOLTHREADS=" . $driverHttpThreads . " ";
	}
	if ( $driverThreads > 0 ) {
		$driverJvmOpts .= " -DNUMSCHEDULEDPOOLTHREADS=" . $driverThreads . " ";
	}

	open( FILEIN,  "$configDir/kubernetes/auctionworkloadcontroller.yaml" ) or die "$configDir/kubernetes/auctionworkloadcontroller.yaml: $!\n";
	open( FILEOUT, ">/tmp/auctionworkloadcontroller-$namespace.yaml" )             or die "Can't open file /tmp/auctionworkloadcontroller-$namespace.yaml: $!\n";	
	while ( my $inline = <FILEIN> ) {

		if ( $inline =~ /(\s+)PORT:/ ) {
			print FILEOUT "${1}PORT: \"80\"\n";
		}
		elsif ( $inline =~ /(\s+)JVMOPTS:/ ) {
			print FILEOUT "${1}JVMOPTS: \"$driverJvmOpts\"\n";
		}
		elsif ( $inline =~ /(\s+)WORKLOADNUM:/ ) {
			print FILEOUT "${1}WORKLOADNUM: \"$workloadNum\"\n";
		}
		elsif ( $inline =~ /(\s+)cpu:/ ) {
			print FILEOUT "${1}cpu: " . $self->getParamValue('driverControllerCpus') . "\n";
		}
		elsif ( $inline =~ /(\s+)memory:/ ) {
			print FILEOUT "${1}memory: " . $self->getParamValue('driverControllerMem') . "\n";
		}
		elsif ( $inline =~ /(\s+)imagePullPolicy/ ) {
			if ($self->getParamValue('redeploy')) {
				print FILEOUT "${1}imagePullPolicy: Always\n";			
			} else {
				print FILEOUT "${1}imagePullPolicy: IfNotPresent\n";				
			}
		}
		elsif ( $inline =~ /(\s+\-\simage:\s)(.*\/)(.*\:)/ ) {
			my $version  = $self->host->getParamValue('dockerWeathervaneVersion');
			my $dockerNamespace = $self->host->getParamValue('dockerNamespace');
			print FILEOUT "${1}$dockerNamespace/${3}$version\n";
		}
<<<<<<< HEAD
		elsif ( $inline =~ /(\s+)type:\s+LoadBalancer/ ) {
            my $appIngressMethod = $self->getParamValue("appIngressMethod");
            if ($appIngressMethod eq "clusterip") {
                print FILEOUT "${1}type: ClusterIP\n";                              
            } elsif ($appIngressMethod eq "loadbalancer") {
                print FILEOUT $inline;      
            } elsif ($appIngressMethod eq "nodeport") {
                print FILEOUT "${1}type: NodePort\n";               
            }
		}
=======
>>>>>>> 648aec68
		else {
			print FILEOUT $inline;
		}
	}
	close FILEIN;
	close FILEOUT;
}

sub configureWkldDriver {
	my ( $self ) = @_;
	my $logger         = get_logger("Weathervane::WorkloadDrivers::AuctionKubernetesWorkloadDriver");
	$logger->debug("Configure Workload Driver");
	my $namespace = $self->namespace;	
	my $configDir        = $self->getParamValue('configDir');
	my $numDrivers        = $self->getParamValue('numDrivers');
	my $workloadNum    = $self->workload->instanceNum;

	# Calculate the values for the environment variables used by the auctiondatamanager container
	my $driverThreads                       = $self->getParamValue('driverThreads');
	my $driverHttpThreads                   = $self->getParamValue('driverHttpThreads');
	my $maxConnPerUser                      = $self->getParamValue('driverMaxConnPerUser');
	my $driverJvmOpts           = $self->getParamValue('driverJvmOpts');
	if ( $self->getParamValue('logLevel') >= 3 ) {
		$driverJvmOpts .= " -XX:+PrintGCDetails -XX:+PrintGCTimeStamps -Xloggc:/tmp/gc-W${workloadNum}.log";
	}
	if ( $self->getParamValue('enableJmx') ) {
		$driverJvmOpts .= " -Dcom.sun.management.jmxremote.rmi.port=9090 -Dcom.sun.management.jmxremote=true "
							. "-Dcom.sun.management.jmxremote.port=9090 -Dcom.sun.management.jmxremote.ssl=false "
							. "-Dcom.sun.management.jmxremote.authenticate=false -Dcom.sun.management.jmxremote.local.only=false "
							. "-Djava.rmi.server.hostname=127.0.0.1 ";
	}

	if ( $maxConnPerUser > 0 ) {
		$driverJvmOpts .= " -DMAXCONNPERUSER=" . $maxConnPerUser;
	}
	if ( $driverHttpThreads > 0 ) {
		$driverJvmOpts .= " -DNUMHTTPPOOLTHREADS=" . $driverHttpThreads . " ";
	}
	if ( $driverThreads > 0 ) {
		$driverJvmOpts .= " -DNUMSCHEDULEDPOOLTHREADS=" . $driverThreads . " ";
	}

	open( FILEIN,  "$configDir/kubernetes/auctionworkloaddriver.yaml" ) or die "$configDir/kubernetes/auctionworkloaddriver.yaml: $!\n";
	open( FILEOUT, ">/tmp/auctionworkloaddriver-$namespace.yaml" )             or die "Can't open file /tmp/auctionworkloaddriver-$namespace.yaml: $!\n";	
	while ( my $inline = <FILEIN> ) {

		if ( $inline =~ /(\s+)PORT:/ ) {
			print FILEOUT "${1}PORT: \"80\"\n";
		}
		elsif ( $inline =~ /(\s+)JVMOPTS:/ ) {
			print FILEOUT "${1}JVMOPTS: \"$driverJvmOpts\"\n";
		}
		elsif ( $inline =~ /(\s+)WORKLOADNUM:/ ) {
			print FILEOUT "${1}WORKLOADNUM: \"$workloadNum\"\n";
		}
		elsif ( $inline =~ /(\s+)cpu:/ ) {
			print FILEOUT "${1}cpu: " . $self->getParamValue('driverCpus') . "\n";
		}
		elsif ( $inline =~ /(\s+)memory:/ ) {
			print FILEOUT "${1}memory: " . $self->getParamValue('driverMem') . "\n";
		}
		elsif ( $inline =~ /(\s+)imagePullPolicy/ ) {
			if ($self->getParamValue('redeploy')) {
				print FILEOUT "${1}imagePullPolicy: Always\n";			
			} else {
				print FILEOUT "${1}imagePullPolicy: IfNotPresent\n";				
			}
		}
		elsif ( $inline =~ /(\s+\-\simage:\s)(.*\/)(.*\:)/ ) {
			my $version  = $self->host->getParamValue('dockerWeathervaneVersion');
			my $dockerNamespace = $self->host->getParamValue('dockerNamespace');
			print FILEOUT "${1}$dockerNamespace/${3}$version\n";
		}
		elsif ( $inline =~ /replicas:/ ) {
			print FILEOUT "  replicas: $numDrivers\n";
		}
		else {
			print FILEOUT $inline;
		}
	}
	close FILEIN;
	close FILEOUT;
}

override 'startDrivers' => sub {
	my ( $self, $logDir, $suffix, $logHandle) = @_;
	my $logger         = get_logger("Weathervane::WorkloadDrivers::AuctionKubernetesWorkloadDriver");
	my $cluster = $self->host;
	my $namespace = $self->namespace;
	
	# Create the namespace and the namespace-wide resources
	$cluster->kubernetesCreateNamespace($namespace);
	
	$logger->debug("Starting Workload Controller");
	$self->configureWkldController();
	$cluster->kubernetesApply("/tmp/auctionworkloadcontroller-${namespace}.yaml", $namespace);

	$logger->debug("Starting Workload Driver");
	$self->configureWkldDriver();
	$cluster->kubernetesApply("/tmp/auctionworkloaddriver-${namespace}.yaml", $namespace);	
	
};

override 'doHttpPost' => sub {
	my ( $self, $url, $content) = @_;
	my $logger         = get_logger("Weathervane::WorkloadDrivers::AuctionKubernetesWorkloadDriver");
	$logger->debug("doHttpPost: Sending POST to $url.  content = $content");

	# Write the content into a local file
	my $namespace = $self->namespace;
	open( my $contentFile, ">content-${namespace}.json" ) or die "Can't open file content-${namespace}.json: $!\n";	
	my @contentLines = split(/\n/, $content);
	foreach my $line (@contentLines) {
		print $contentFile $line;
	}
	close $contentFile;
		
	my $cluster = $self->host;
	my $success = $cluster->kubernetesCopyToFirst("impl=wkldcontroller", "wkldcontroller", $namespace, 
												"content-${namespace}.json", "content.json" );
	if (!$success) {
		$logger->debug("Error copying content to content.json");
		return {"is_success" => 0, "content" => "" };
	} 
	
	my $cmd = "bash -c \"http --pretty none --print hb --timeout 60 POST $url < content.json\"";
	my ($cmdFailed, $outString) = $cluster->kubernetesExecOne("wkldcontroller", $cmd, $self->namespace);
	if ($cmdFailed) {
		return {"is_success" => 0, "content" => "" };
	} 
	
	# Parse the response
	my @outLines = split(/\n/, $outString);
	my $status_line = $outLines[0];
	chomp($status_line);
	my $isSuccess = 1;
	if (($status_line =~ /1\.1\s+4\d\d/) || ($status_line =~ /1\.1\s+5\d\d/)) {
		$isSuccess = 0;
	}
	
	my $responseContent = "";
	my $foundContent = 0;
	foreach my $line (@outLines) {
		if ($line =~ /^\s*$/) {
			# Blank lines start and end content
			if ($foundContent) {
				last;
			} else {
			    $foundContent = 1;
			    next;			
			}
		}
		if ($foundContent) {
			$responseContent .= $line;	
		}
	}

	$logger->debug("doHttpPost Response status line: " . $status_line . 
				", is_success = " . $isSuccess . 
				", content = " . $responseContent );
	
	return {"is_success" => $isSuccess,
			"content" => $responseContent
	};
};

override 'doHttpGet' => sub {
	my ( $self, $url) = @_;
	my $logger         = get_logger("Weathervane::WorkloadDrivers::AuctionKubernetesWorkloadDriver");
	$logger->debug("doHttpGet: Sending Get to $url.");
	
	my $cmd = "http --pretty none --print hb --timeout 60 GET $url";
	my $cluster = $self->host;
	my ($cmdFailed, $outString) = $cluster->kubernetesExecOne("wkldcontroller", $cmd, $self->namespace);
	if ($cmdFailed) {
		return {"is_success" => 0, "content" => "" };
	} 
	
	# Parse the response
	my @outLines = split(/\n/, $outString);
	my $status_line = $outLines[0];
	chomp($status_line);
	my $isSuccess = 1;
	if (($status_line =~ /1\.1\s+4\d\d/) || ($status_line =~ /1\.1\s+5\d\d/)) {
		$isSuccess = 0;
	}
	
	my $responseContent = "";
	my $foundContent = 0;
	foreach my $line (@outLines) {
		if ($line =~ /^\s*$/) {
			# Blank lines start and end content
			if ($foundContent) {
				last;
			} else {
			    $foundContent = 1;
			    next;			
			}
		}
		if ($foundContent) {
			$responseContent .= $line;	
		}
	}

	$logger->debug("doHttpGet Response status line: " . $status_line . 
				", is_success = " . $isSuccess . 
				", content = " . $responseContent );
	
	return {"is_success" => $isSuccess,
			"content" => $responseContent
	};
};

override 'isUp' => sub {
	my ($self) = @_;
	my $logger         = get_logger("Weathervane::WorkloadDrivers::AuctionKubernetesWorkloadDriver");
	my $workloadNum = $self->workload->instanceNum;
	my $cluster = $self->host;

	my ($cmdFailed, $outString) = $cluster->kubernetesExecOne( "wkldcontroller", "curl http://localhost:80/run/up", $self->namespace );
	if ($cmdFailed) {
		return 0;
	} else {
		if ($outString =~ /isStarted\":true/) {
			return 1;
		} else {
			return 0;
		}		
	}
	return 0;
};

override 'followLogs' => sub {
	my ( $self, $logDir, $suffix, $logHandle) = @_;
	my $logger         = get_logger("Weathervane::WorkloadDrivers::AuctionKubernetesWorkloadDriver");
	my $cluster = $self->host;
	my $namespace = $self->namespace;
	
	my $pid              = fork();
	if ( $pid == 0 ) {
		$cluster->kubernetesFollowLogsFirstPod("app=auction,tier=driver,type=controller", "wkldcontroller", $namespace, "$logDir/run$suffix.log" );
		exit;
	}	
};

override 'getLogFiles' => sub {
	my ( $self, $destinationPath ) = @_;
	my $namespace = $self->namespace;
	$self->host->kubernetesGetLogs("type=node", "wklddriver", $namespace, $destinationPath );
};

override 'stopDrivers' => sub {
	my ( $self, $logHandle) = @_;
	my $logger           = get_logger("Weathervane::WorkloadDrivers::AuctionKubernetesWorkloadDriver");
	$logger->debug("stopDrivers");
	my $cluster = $self->host;
	
	my $selector = "app=auction,tier=driver";
	$cluster->kubernetesDeleteAllWithLabel($selector, $self->namespace);
};

override 'getStatsFiles' => sub {
	my ( $self, $baseDestinationPath ) = @_;
	my $hostname           = $self->host->name;
	my $destinationPath  = $baseDestinationPath . "/" . $hostname;
	my $workloadNum      = $self->workload->instanceNum;
	my $namespace             = $self->namespace;
		
	if ( !( -e $destinationPath ) ) {
		`mkdir -p $destinationPath`;
	} else {
		return;
	}

	$self->host->kubernetesCopyFromFirst("app=auction,tier=driver,type=controller", "wkldcontroller", $namespace, "/tmp/gc-W${workloadNum}.log", "$destinationPath/gc-W${workloadNum}.log" );
	$self->host->kubernetesCopyFromFirst("app=auction,tier=driver,type=controller", "wkldcontroller", $namespace, "/tmp/appInstance${workloadNum}-loadPath1.csv", "$destinationPath/appInstance${workloadNum}-loadPath1.csv" );
	$self->host->kubernetesCopyFromFirst("app=auction,tier=driver,type=controller", "wkldcontroller", $namespace, "/tmp/appInstance${workloadNum}-loadPath1-allSamples.csv", "$destinationPath/appInstance${workloadNum}-loadPath1-allSamples.csv" );
	$self->host->kubernetesCopyFromFirst("app=auction,tier=driver,type=controller", "wkldcontroller", $namespace, "/tmp/appInstance${workloadNum}-periodic.csv", "$destinationPath/appInstance${workloadNum}-periodic.csv" );
	$self->host->kubernetesCopyFromFirst("app=auction,tier=driver,type=controller", "wkldcontroller", $namespace, "/tmp/appInstance${workloadNum}-periodic-allSamples.csv", "$destinationPath/appInstance${workloadNum}-periodic-allSamples.csv" );
	$self->host->kubernetesCopyFromFirst("app=auction,tier=driver,type=controller", "wkldcontroller", $namespace, "/tmp/appInstance${workloadNum}-loadPath1-summary.txt", "$destinationPath/appInstance${workloadNum}-loadPath1-summary.txt" );
	$self->host->kubernetesCopyFromFirst("app=auction,tier=driver,type=node", "wklddriver", $namespace, "/tmp/gc-W${workloadNum}.log", "$destinationPath/gc-W${workloadNum}-wklddriver.log" );
};

override 'getNumActiveUsers' => sub {
	my ($self) = @_;
	my $logger =
	  get_logger("Weathervane::WorkloadDrivers::AuctionKubernetesWorkloadDriver");
};

override 'setNumActiveUsers' => sub {
	my ( $self, $appInstanceName, $numUsers ) = @_;
	my $logger =
	  get_logger("Weathervane::WorkloadDrivers::AuctionKubernetesWorkloadDriver");
};

__PACKAGE__->meta->make_immutable;

1;<|MERGE_RESOLUTION|>--- conflicted
+++ resolved
@@ -49,44 +49,7 @@
 	my ( $self ) = @_;
 	my $logger           = get_logger("Weathervane::WorkloadDrivers::AuctionKubernetesWorkloadDriver");
 	if (!$self->controllerUrl) {
-<<<<<<< HEAD
-		my $cluster = $self->host;
-		my $hostname;
-		my $port;
-        my $appIngressMethod = $self->getParamValue("appIngressMethod");
-        $logger->debug("getControllerURL: appIngressMethod = $appIngressMethod");
-        if ($appIngressMethod eq "clusterip") {
-        # Get the ip address for the wkldcontr0ller service in this namespace
-          my ($cmdFailed, $ip) = $cluster->kubernetesGetServiceIP("wkldcontroller", $self->namespace);
-          if ($cmdFailed)   {
-            $logger->error("Error getting IP for wkldcontroller service: error = $cmdFailed");
-          } else {
-             $hostname = $ip;
-             $port = 80;
-          }                                 
-        } elsif ($appIngressMethod eq "loadbalancer") {
-	  		my ($cmdFailed, $ip) = $cluster->kubernetesGetLbIP("wkldcontroller", $self->namespace);
-			if ($cmdFailed)	{
-			  	$logger->error("Error getting IP for wkldcontroller loadbalancer: error = $cmdFailed");
-		  	} else {
-		        $hostname = $ip;
-			    $port = 80;
-		  	}
-		} elsif ($appIngressMethod eq "nodeport") {
-			# Using NodePort service for ingress
-			# Get the IP addresses of the nodes 
-			my $ipAddrsRef = $cluster->kubernetesGetNodeIPs();
-			if ($#{$ipAddrsRef} < 0) {
-				$logger->error("There are no IP addresses for the Kubernetes nodes");
-				exit 1;
-			}
-			$hostname = $ipAddrsRef->[0];
-			$port = $cluster->kubernetesGetNodePortForPortNumber("app=auction,tier=driver,type=controller", 80, $self->namespace);
-		}
-		$self->controllerUrl("http://${hostname}:$port");
-=======
 		$self->controllerUrl("http://localhost:80");
->>>>>>> 648aec68
 	}
 	return $self->controllerUrl;
 };
@@ -182,19 +145,6 @@
 			my $dockerNamespace = $self->host->getParamValue('dockerNamespace');
 			print FILEOUT "${1}$dockerNamespace/${3}$version\n";
 		}
-<<<<<<< HEAD
-		elsif ( $inline =~ /(\s+)type:\s+LoadBalancer/ ) {
-            my $appIngressMethod = $self->getParamValue("appIngressMethod");
-            if ($appIngressMethod eq "clusterip") {
-                print FILEOUT "${1}type: ClusterIP\n";                              
-            } elsif ($appIngressMethod eq "loadbalancer") {
-                print FILEOUT $inline;      
-            } elsif ($appIngressMethod eq "nodeport") {
-                print FILEOUT "${1}type: NodePort\n";               
-            }
-		}
-=======
->>>>>>> 648aec68
 		else {
 			print FILEOUT $inline;
 		}
