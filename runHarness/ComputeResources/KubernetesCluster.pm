--- conflicted
+++ resolved
@@ -1431,12 +1431,7 @@
 
 	if ($self->getParamValue('collectKubectlTop')) {
 		my $destinationDir = "$tmpDir/statistics/kubernetes";
-<<<<<<< HEAD
-		my $cmd;
-		$cmd = "mkdir -p $destinationDir";
-=======
 		my $cmd = "mkdir -p $destinationDir";
->>>>>>> 77a719ba
 		my ($cmdFailed, $outString) = runCmd($cmd);
 		if ($cmdFailed) {
 			$logger->error("startStatsCollection failed: $cmdFailed");
