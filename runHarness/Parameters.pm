# Copyright (c) 2017 VMware, Inc. All Rights Reserved.
# 
# Redistribution and use in source and binary forms, with or without modification, are permitted provided that the following conditions are met:
# Redistributions of source code must retain the above copyright notice, this list of conditions and the following disclaimer.
# Redistributions in binary form must reproduce the above copyright notice, this list of conditions and the following disclaimer in the documentation and/or other materials provided with the distribution.
# 
# THIS SOFTWARE IS PROVIDED BY THE COPYRIGHT HOLDERS AND CONTRIBUTORS "AS IS" AND ANY EXPRESS OR IMPLIED WARRANTIES,
# INCLUDING, BUT NOT LIMITED TO, THE IMPLIED WARRANTIES OF MERCHANTABILITY AND FITNESS FOR A PARTICULAR PURPOSE ARE
# DISCLAIMED. IN NO EVENT SHALL THE COPYRIGHT HOLDER OR CONTRIBUTORS BE LIABLE FOR ANY DIRECT, INDIRECT, INCIDENTAL,
# SPECIAL, EXEMPLARY, OR CONSEQUENTIAL DAMAGES (INCLUDING, BUT NOT LIMITED TO, PROCUREMENT OF SUBSTITUTE GOODS OR
# SERVICES; LOSS OF USE, DATA, OR PROFITS; OR BUSINESS INTERRUPTION) HOWEVER CAUSED AND ON ANY THEORY OF LIABILITY,
# WHETHER IN CONTRACT, STRICT LIABILITY, OR TORT (INCLUDING NEGLIGENCE OR OTHERWISE) ARISING IN ANY WAY OUT OF THE USE OF
# THIS SOFTWARE, EVEN IF ADVISED OF THE POSSIBILITY OF SUCH DAMAGE.
package Parameters;

use Carp 'verbose';
#$SIG{__DIE__} = sub { Carp::confess(@_) };

use Tie::IxHash;
no if $] >= 5.017011, warnings => 'experimental::smartmatch';

use strict;
use JSON;
use Log::Log4perl qw(get_logger :levels);
use Scalar::Util qw(looks_like_number);

BEGIN {
	use Exporter;
	use vars qw (@ISA @EXPORT_OK);
	@ISA = qw( Exporter);
	@EXPORT_OK =
	  qw(getParamDefault getParamType getParamKeys getParamValue setParamValue usage fullUsage mergeParameters);
}

my @constructedNameParameters = ( "hostName", "vmName" );
my @instancesWithConstructedNames = (
	"drivers", "nosqlServers", "dbServers",
	"ipManagers",    "configurationManagers",    "elasticityServices",
	"coordinationServers",
	 "lbServers",        "webServers",   "msgServers",
	"appServers",    "fileServers",      "viHosts",      "viMgmtHostInstance",
	"dataManagerInstance"
);

my @dockerNameParameters = ( "dockerName" );
my @instancesWithDockerName = (
	"drivers", "nosqlServers", "dbServers",
	"ipManagers",    "configurationManagers",    "elasticityServices",
	"coordinationServers",
	 "lbServers",        "webServers",   "msgServers",
	"appServers",    "fileServers",	"dataManagerInstance"
);

my @constructedAppInstanceNameParameters     = ("appInstanceName");
my @instancesWithConstructedAppInstanceNames = ( "appInstances", );

my @constructedWwwHostnameParameters     = ("wwwHostname");
my @instancesWithConstructedWwwHostnames = ( "appInstances", );

my @nonInstanceHashParameters = ("dockerServiceImages");
my @nonInstanceListParameters = ('userLoadPath', 'configPath');
my @runLengthParams = ( 'steadyState', 'rampUp', 'rampDown'  );

sub getParamHashAsJson {
	my ($key, $paramHashRef) = @_;
	
	
}

sub getParamDefault {
	my ($key) = @_;

	my @keys = keys %Parameters::parameters;
	if ( !( $key ~~ @keys ) ) {
		die "getParamDefault: No parameter key $key exists in Parameters";
	}

	return ( $Parameters::parameters{$key}->{"default"} );
}

sub getParamType {
	my ($key) = @_;

	my @keys = keys %Parameters::parameters;
	if ( !( $key ~~ @keys ) ) {
		die "getParamType: No parameter key $key exists in Parameters";
	}

	return ( $Parameters::parameters{$key}->{"type"} );
}

sub getParamKeys {

	my @keys = keys %Parameters::parameters;

	return \@keys;
}

sub getParentList {
	my ( $paramHashRef, $key ) = @_;
	my @parentList = ();
	my $parent     = $Parameters::parameters{$key}->{"parent"};
	while ($parent) {
		unshift @parentList, $parent;
		$parent = $Parameters::parameters{$parent}->{"parent"};
	}
	return \@parentList;
}

sub getParentHashRef {
	my ( $paramHashRef, $key ) = @_;

	my @keys = keys %Parameters::parameters;
	if ( !( $key ~~ @keys ) ) {
		die "getParamValue: No parameter $key exists in Parameters";
	}

	# List of parents in the hierarchy
	my $parentListRef = getParentList( $paramHashRef, $key );

	# traverse the hierarchy to get the hash containing the key
	my $levelHashRef = $paramHashRef;
	foreach my $level (@$parentListRef) {
		$levelHashRef = $levelHashRef->{$level};
	}

	return $levelHashRef;
}

sub getHierarchyParamList {
	my ( $paramHashRef, $key, $parentParamHashRef, $instanceParamHashRef ) = @_;

	# use a hash to ensure uniqueness of keys
	my %params;

	# List of parents in the hierarchy
	my $parentListRef = getParentList( $paramHashRef, $key );
	push @$parentListRef, $key;

	# traverse the hierarchy to get the parameters
	my $levelHashRef = $paramHashRef;
	foreach my $param ( keys %$levelHashRef ) {
		if (   ( $param ~~ @nonInstanceHashParameters ) || ( $param ~~ @nonInstanceListParameters )
			|| ( ( ref( $levelHashRef->{$param} ) ne "HASH" ) && ( ref( $levelHashRef->{$param} ) ne "ARRAY" ) ) )
		{
			$params{$param} = 1;
		}
	}
	foreach my $level (@$parentListRef) {
		$levelHashRef = $levelHashRef->{$level};
		foreach my $param ( keys %$levelHashRef ) {
			if (   ( ( $level eq $key ) && ( exists $Parameters::parameters{$param}->{"isa"} ) )
				|| ( $param ~~ @nonInstanceHashParameters ) || ( $param ~~ @nonInstanceListParameters )
				|| ( ( ref( $levelHashRef->{$param} ) ne "HASH" ) && ( ref( $levelHashRef->{$param} ) ne "ARRAY" ) ) )
			{
				$params{$param} = 1;
			}
		}
	}

	foreach my $param ( keys %$parentParamHashRef ) {
		if (
			( $param ~~ @nonInstanceHashParameters ) || ( $param ~~ @nonInstanceListParameters )
			|| (   ( ref( $parentParamHashRef->{$param} ) ne "HASH" )
				&& ( ref( $parentParamHashRef->{$param} ) ne "ARRAY" ) )
		  )
		{
			$params{$param} = 1;
		}
	}

	foreach my $param ( keys %$instanceParamHashRef ) {
		if (
			( $param ~~ @nonInstanceHashParameters ) || ( $param ~~ @nonInstanceListParameters )
			|| (   ( ref( $instanceParamHashRef->{$param} ) ne "HASH" )
				&& ( ref( $instanceParamHashRef->{$param} ) ne "ARRAY" ) )
		  )
		{
			$params{$param} = 1;
		}
	}

	my @keys = keys %params;
	return \@keys;
}

sub getParamValue {
	my ( $paramHashRef, $key ) = @_;
	my $parentHashRef = getParentHashRef( $paramHashRef, $key );

	return ( $parentHashRef->{$key} );
}

sub setParamValue {
	my ( $paramHashRef, $key, $value ) = @_;
	my $parentHashRef = getParentHashRef( $paramHashRef, $key );

	if (looks_like_number($value)) {
		# Want numbers to be numbers, not strings
		$parentHashRef->{$key} = $value + 0;		
	} else {	
		$parentHashRef->{$key} = $value;	
	}
}

sub usage {
	my @keys = keys %Parameters::parameters;
	print "Usage:  ./weathervane.pl [options]\n";
	foreach my $key (@keys) {
		if ( $Parameters::parameters{$key}->{"showUsage"} ) {
			print "Parameter Name:         " . $key . "\n";
			print "Parameter Description:  " . $Parameters::parameters{$key}->{"usageText"} . "\n";
			print "Parameter Default:      " . $Parameters::parameters{$key}->{"default"} . "\n";
			print "\n";
		}
	}
}

sub fullUsage {

	my @keys = keys %Parameters::parameters;
	print "Usage:  ./weathervane.pl [options]\n";
	my $i = 0;
	foreach my $key (@keys) {
		$i++;
		print "Parameter Name:         " . $key . "\n";
		print "Parameter Description:  " . $Parameters::parameters{$key}->{"usageText"} . "\n";
		print "Parameter Default:      " . $Parameters::parameters{$key}->{"default"} . "\n";
		print "\n";
	}
	print "There are $i parameters\n";
}

sub mergeParameters {
	my ( $paramCommandLineHashRef, $paramConfigHashRef ) = @_;

	# The hash in which to create the merged parameter set
	tie( my %parameterHash, 'Tie::IxHash' );

	# Create the structure from the defaults
	my %defaultsHashRefHash;
	my @parameterKeys = keys %Parameters::parameters;
	foreach my $parameterKey (@parameterKeys) {
		my $parent  = $Parameters::parameters{$parameterKey}->{"parent"};
		my $type    = $Parameters::parameters{$parameterKey}->{"type"};
		my $default = $Parameters::parameters{$parameterKey}->{"default"};

		# To avoid having to search through the levels of the hash of hash references
		# We save off the hash reference associated with each name.  This only
		# works because we know that the parameter names are globally unique
		if ( $type eq "hash" ) {
			$defaultsHashRefHash{$parameterKey} = $default;
		}

		if ( !$parent ) {
			$parameterHash{$parameterKey} = $default;
		}
		else {
			$defaultsHashRefHash{$parent}->{$parameterKey} = $default;
		}
	}

	# Overlay the parameters from the config file.
	# First pull out all of the sub hashRefs
	my %configHashRefHash;
	my %toCheckForSubHashRefs;    # Hash of hashRefs that need to be check for contained hashRefs
	my @configParameterKeys = keys %$paramConfigHashRef;

	# Get the top Level first
	foreach my $parameterKey (@configParameterKeys) {
		if ( ref( $paramConfigHashRef->{$parameterKey} ) eq "HASH" ) {
			$configHashRefHash{$parameterKey}     = $paramConfigHashRef->{$parameterKey};
			$toCheckForSubHashRefs{$parameterKey} = $paramConfigHashRef->{$parameterKey};
		}
	}

	# Now get all sub-hashes
	while ( my @keys = keys %toCheckForSubHashRefs ) {
		foreach my $parameterKey (@keys) {
			my $hashrefToCheck = delete $toCheckForSubHashRefs{$parameterKey};
			my @subKeys        = keys %$hashrefToCheck;
			foreach my $subKey (@subKeys) {
				if ( ref( $hashrefToCheck->{$subKey} ) eq "HASH" ) {
					$configHashRefHash{$subKey}     = $hashrefToCheck->{$subKey};
					$toCheckForSubHashRefs{$subKey} = $hashrefToCheck->{$subKey};
				}
			}
		}
	}

	# Now do the actual overlay

	# start with the top level
	foreach my $parameterKey ( keys %$paramConfigHashRef ) {
		my $parent = $Parameters::parameters{$parameterKey}->{"parent"};
		my $type   = $Parameters::parameters{$parameterKey}->{"type"};
		my $value  = $paramConfigHashRef->{$parameterKey};

		if ( ( $type eq "hash" ) && ( $parameterKey ne "loggers" ) ) {
			next;
		}

		if ( !$parent ) {
			if ($type eq "!") {
				if ($value) {
					$parameterHash{$parameterKey} = JSON::true;
				} else {
					$parameterHash{$parameterKey} = JSON::false;					
				}
			} else {
				$parameterHash{$parameterKey} = $value;
			}
		}
		else {
			if ($type eq "!") {
				if ($value) {
					$defaultsHashRefHash{$parent}->{$parameterKey} = JSON::true;
				} else {
					$defaultsHashRefHash{$parent}->{$parameterKey} = JSON::false;					
				}
			} else {
				$defaultsHashRefHash{$parent}->{$parameterKey} = $value;
			}
		}
	}

	# now do the sub-hashes
	foreach my $parameterKey ( keys %configHashRefHash ) {
		my $subHashRef = $configHashRefHash{$parameterKey};
		foreach my $key ( keys %$subHashRef ) {
			my $parent = $Parameters::parameters{$key}->{"parent"};
			my $type   = $Parameters::parameters{$key}->{"type"};
			my $value  = $subHashRef->{$key};

			if ( $type eq "hash" ) {
				next;
			}
			if ( !$parent ) {
				if ($type eq "!") {
					if ($value) {
						$parameterHash{$key} = JSON::true;
					} else {
						$parameterHash{$key} = JSON::false;					
					}
				} else {
					$parameterHash{$key} = $value;
				}
			}
			else {
				if ($type eq "!") {
					if ($value) {
						$defaultsHashRefHash{$parent}->{$key} = JSON::true;
					} else {
						$defaultsHashRefHash{$parent}->{$key} = JSON::false;					
					}
				} else {
					$defaultsHashRefHash{$parent}->{$key} = $value;
				}
			}
		}

	}

	# Overlay the parameters from the command line.  There is no hierarchy
	# in the command=line parameters
	foreach my $key ( keys %$paramCommandLineHashRef ) {
		my $parent = $Parameters::parameters{$key}->{"parent"};
		my $type   = $Parameters::parameters{$key}->{"type"};
		my $value  = $paramCommandLineHashRef->{$key};
		if ( $type eq "hash" ) {
			next;
		}

		if ( !$parent ) {
			if ($type eq "!") {
				if ($value) {
					$parameterHash{$key} = JSON::true;
				} else {
					$parameterHash{$key} = JSON::false;					
				}
			} else {
				$parameterHash{$key} = $value;
			}
		}
		else {
			if ($type eq "!") {
				if ($value) {
					$defaultsHashRefHash{$parent}->{$key} = JSON::true;
				} else {
					$defaultsHashRefHash{$parent}->{$key} = JSON::false;					
				}
			} else {
				$defaultsHashRefHash{$parent}->{$key} = $value;
			}
		}
	}

	return \%parameterHash;
}

sub getMostSpecificValue {
	my ( $paramsHashRef, $parentParamHashRef, $instanceHashRef, $param ) = @_;

	if ( $param ~~ @runLengthParams ) {

		# The run length params must be specified at the top level and must
		# be the same for all workloads
		return getParamValue( $paramsHashRef, $param );
	}

	# Look for value first in instance, then in parent instance
	# and finally get the default
	my $value;
	if (   ( exists $instanceHashRef->{$param} )
		&& ( defined $instanceHashRef->{$param} ) )
	{
		$value = $instanceHashRef->{$param};
	}
	elsif (( exists $parentParamHashRef->{$param} )
		&& ( defined $parentParamHashRef->{$param} ) )
	{
		$value = $parentParamHashRef->{$param};
	}
	else {
		$value = getParamValue( $paramsHashRef, $param );
	}
	return $value;
}

sub getInstanceParamHashRef {
	my ( $paramsHashRef, $parentHashRef, $instanceHashRef, $instanceKey, $instanceNum, $allParamsRef, $useAllSuffixes )
	  = @_;

	my %instanceParamHash;

	my $parent = $Parameters::parameters{$instanceKey}->{"parent"};
	if ( !exists $Parameters::parameters{$instanceKey}->{"isa"} ) {
		die "Trying to get instance parameters for an $instanceKey, but this is not an instance of any type";
	}
	my $isa = $Parameters::parameters{$instanceKey}->{"isa"};

	my $appInstanceSuffix = "";
	my $appInstanceNum    = "";
	if (   $useAllSuffixes
		&& ( exists $parentHashRef->{'appInstanceSuffix'} )
		&& ( $parentHashRef->{'appInstanceSuffix'} )
		&& ( exists $parentHashRef->{'appInstanceNum'} )
		&& ( $parentHashRef->{'appInstanceNum'} ) )
	{
		$appInstanceSuffix = $parentHashRef->{'appInstanceSuffix'};
		$appInstanceNum    = $parentHashRef->{'appInstanceNum'};
	}
	my $wkldSuffix = "";
	my $wkldNum    = "";
	if (   $useAllSuffixes
		&& ( exists $parentHashRef->{'workloadSuffix'} )
		&& ( $parentHashRef->{'workloadSuffix'} )
		&& ( exists $parentHashRef->{'workloadNum'} )
		&& ( $parentHashRef->{'workloadNum'} ) )
	{
		$wkldSuffix = $parentHashRef->{'workloadSuffix'};
		$wkldNum    = $parentHashRef->{'workloadNum'};
	}

	# Iterate through the parameters, adding the most specific value to the
	# paramHash.  Construct the parameters that must be built for specific instance types
	foreach my $param (@$allParamsRef) {

		my $value = getMostSpecificValue( $paramsHashRef, $parentHashRef, $instanceHashRef, $param );

		# Construct the parameters that are not set and so should be constructed for certain instance types
		if ( !$value ) {

			# Add the parameters that must be constructed based on the default rules
			if ( ( $param ~~ @constructedNameParameters ) && ( $instanceKey ~~ @instancesWithConstructedNames ) ) {

				# No name was explicitly specified, so we need to construct one.
				my $hostnamePrefix =
				  getMostSpecificValue( $paramsHashRef, $parentHashRef, $instanceHashRef, "hostnamePrefix" );
				my $suffix = getMostSpecificValue( $paramsHashRef, $parentHashRef, $instanceHashRef, $isa . "Suffix" );
				$value =
				    $hostnamePrefix
				  . $wkldSuffix
				  . $wkldNum
				  . $appInstanceSuffix
				  . $appInstanceNum
				  . $suffix
				  . $instanceNum;
			}

			if ( ( $param ~~ @dockerNameParameters ) && ( $instanceKey ~~ @instancesWithDockerName ) ) {

				# No name was explicitly specified, so we need to construct one.
				my $hostnamePrefix =
				  getMostSpecificValue( $paramsHashRef, $parentHashRef, $instanceHashRef, "hostnamePrefix" );
				my $suffix = getMostSpecificValue( $paramsHashRef, $parentHashRef, $instanceHashRef, $isa . "Suffix" );
				$value =
				    $hostnamePrefix
				  . $wkldSuffix
				  . $wkldNum
				  . $appInstanceSuffix
				  . $appInstanceNum
				  . $suffix
				  . $instanceNum
				  . "D";
			}

			if (   ( $param ~~ @constructedAppInstanceNameParameters )
				&& ( $instanceKey ~~ @instancesWithConstructedAppInstanceNames ) )
			{
				my $hostnamePrefix =
				  getMostSpecificValue( $paramsHashRef, $parentHashRef, $instanceHashRef, "hostnamePrefix" );
				if ($useAllSuffixes) {
					$wkldSuffix =
					  getMostSpecificValue( $paramsHashRef, $parentHashRef, $instanceHashRef, "workloadSuffix" );
					$wkldNum = getMostSpecificValue( $paramsHashRef, $parentHashRef, $instanceHashRef, "workloadNum" );
					if ($wkldSuffix) {
						$wkldSuffix .= $wkldNum;
					}
					else {
						$wkldSuffix = "W" . $wkldNum;
					}

					$appInstanceSuffix =
					  getMostSpecificValue( $paramsHashRef, $parentHashRef, $instanceHashRef, "appInstanceSuffix" );
					if ($appInstanceSuffix) {
						$appInstanceSuffix .= $instanceNum;
					}
					else {
						$appInstanceSuffix = "I" . $instanceNum;
					}
				}
				$value = $hostnamePrefix . $wkldSuffix . $appInstanceSuffix;

			}

			if (   ( $param ~~ @constructedWwwHostnameParameters )
				&& ( $instanceKey ~~ @instancesWithConstructedWwwHostnames ) )
			{
				if ($useAllSuffixes) {
					$wkldSuffix =
					  getMostSpecificValue( $paramsHashRef, $parentHashRef, $instanceHashRef, "workloadSuffix" );
					if ($wkldSuffix) {
						$wkldNum =
						  getMostSpecificValue( $paramsHashRef, $parentHashRef, $instanceHashRef, "workloadNum" );
						$wkldSuffix .= $wkldNum;
					}
					$appInstanceSuffix =
					  getMostSpecificValue( $paramsHashRef, $parentHashRef, $instanceHashRef, "appInstanceSuffix" );
					if ($appInstanceSuffix) {
						$appInstanceSuffix .= $instanceNum;
					}
				}
				my $prefix =
				  getMostSpecificValue( $paramsHashRef, $parentHashRef, $instanceHashRef, "wwwHostnamePrefix" );
				$value = $prefix . $wkldSuffix . $appInstanceSuffix;

			}

		}
		$instanceParamHash{$param} = $value;

	}

	# Set the instanceNum in the params
	$instanceParamHash{"instanceNum"} = $instanceNum;

	return \%instanceParamHash;
}

# This method is used to get the parameters for the instances of a service
# using the num${serviceType}s parameter to define the count of instances.
# The startingInstanceNumber is used to assign instanceNumbers to instance
# parameters that require a number.
sub getDefaultInstanceParamHashRefs {
	my ( $paramsHashRef, $parentParamHashRef, $numToCreate, $instanceKey, $startingInstanceNum, $useAllSuffixes ) = @_;
	if ( !defined $useAllSuffixes ) {
		$useAllSuffixes = 0;
	}

	my @instanceParamHashRefs = ();
	my $isa                   = $Parameters::parameters{$instanceKey}->{"isa"};
	my $allParamsRef          = getHierarchyParamList( $paramsHashRef, $isa, $parentParamHashRef, {} );

	for (
		my $instanceNum = $startingInstanceNum ;
		$instanceNum < ( $numToCreate + $startingInstanceNum ) ;
		$instanceNum++
	  )
	{
		my $instanceParamHashRef =
		  getInstanceParamHashRef( $paramsHashRef, $parentParamHashRef, {}, $instanceKey, $instanceNum, $allParamsRef,
			$useAllSuffixes );
		push @instanceParamHashRefs, $instanceParamHashRef;
	}

	return \@instanceParamHashRefs;
}

# This method is used to get the parameters for the instances of a service
# that are partially defined by Instance hashes in the input configuration
# The startingInstanceNumber is used to assign instanceNumbers to instance
# parameters that require a number.
sub getInstanceParamHashRefs {
	my ( $paramsHashRef, $parentParamHashRef, $instancesListRef, $instanceKey, $startingInstanceNum, $useAllSuffixes ) =
	  @_;
	if ( !defined $useAllSuffixes ) {
		$useAllSuffixes = 0;
	}

	my @instanceParamHashRefs = ();
	my $instanceNum           = $startingInstanceNum;
	my $isa                   = $Parameters::parameters{$instanceKey}->{"isa"};

	foreach my $instanceHashRef (@$instancesListRef) {

		my $allParamsRef = getHierarchyParamList( $paramsHashRef, $isa, $parentParamHashRef, $instanceHashRef );

		my $instanceParamHashRef =
		  getInstanceParamHashRef( $paramsHashRef, $parentParamHashRef, $instanceHashRef, $instanceKey, $instanceNum,
			$allParamsRef, $useAllSuffixes );
		push @instanceParamHashRefs, $instanceParamHashRef;

		$instanceNum++;
	}

	return \@instanceParamHashRefs;
}

# This gets the parameters for singleton instances, like the
# dataManager, etc.
# Instance number for singletons is assumed to be 1
sub getSingletonInstanceParamHashRef {
	my ( $paramsHashRef, $parentParamHashRef, $instanceKey, $useAllSuffixes ) = @_;
	my $instanceNum = 1;
	if ( !defined $useAllSuffixes ) {
		$useAllSuffixes = 0;
	}
	my $instanceHashRef = {};
	if ( exists $parentParamHashRef->{$instanceKey} ) {
		$instanceHashRef = $parentParamHashRef->{$instanceKey};
	}

	my $isa = $Parameters::parameters{$instanceKey}->{"isa"};

	# get the list of parameters that are in the hierararchy above the instance plus
	# the parameters that are in the parent that may be specified as defaults for lower-level instances
	my $allParamsRef = getHierarchyParamList( $paramsHashRef, $isa, $parentParamHashRef, $instanceHashRef );

	return getInstanceParamHashRef( $paramsHashRef, $parentParamHashRef, $instanceHashRef, $instanceKey, $instanceNum,
		$allParamsRef, $useAllSuffixes );

}

<<<<<<< HEAD
our $version = "1.2.0";
=======
our $version = "1.1.0";
>>>>>>> be374d39

# These variables contain the key names for the parameter hashes
tie( our %parameters, 'Tie::IxHash' );
$parameters{"version"} = {
	"type"      => "!",
	"default"   => JSON::true,
	"parent"    => "",
	"usageText" => "If present, the Weathervane run harness shows the version information at the start of the runs.",
	"showUsage" => 1,
};

$parameters{"runManager"} = {
	"type"      => "hash",
	"default"   => {},
	"parent"    => "",
	"usageText" => "",
	"showUsage" => 0,
};

$parameters{"runProc"} = {
	"type"      => "hash",
	"default"   => {},
	"parent"    => "runManager",
	"usageText" => "",
	"showUsage" => 0,
};

$parameters{"workload"} = {
	"type"      => "hash",
	"default"   => {},
	"parent"    => "runProc",
	"usageText" => "",
	"showUsage" => 0,
};

$parameters{"workloadDriver"} = {
	"type"      => "hash",
	"default"   => {},
	"parent"    => "workload",
	"usageText" => "",
	"showUsage" => 0,
};

$parameters{"appInstance"} = {
	"type"      => "hash",
	"default"   => {},
	"parent"    => "workload",
	"usageText" => "",
	"showUsage" => 0,
};

$parameters{"dataManager"} = {
	"type"      => "hash",
	"default"   => {},
	"parent"    => "appInstance",
	"usageText" => "",
	"showUsage" => 0,
};

$parameters{"host"} = {
	"type"      => "hash",
	"default"   => {},
	"parent"    => "runProc",
	"usageText" => "",
	"showUsage" => 0,
};

$parameters{"cluster"} = {
	"type"      => "hash",
	"default"   => {},
	"parent"    => "runProc",
	"usageText" => "",
	"showUsage" => 0,
};

$parameters{"virtualInfrastructure"} = {
	"type"      => "hash",
	"default"   => {},
	"parent"    => "runProc",
	"usageText" => "",
	"showUsage" => 0,
};

$parameters{"virtualInfrastructureInstance"} = {
	"type"      => "hash",
	"default"   => {},
	"parent"    => "runProc",
	"isa"       => "virtualInfrastructure",
	"usageText" => "",
	"showUsage" => 0,
};

$parameters{"loggers"} = {
	"type"      => "hash",
	"default"   => {},
	"parent"    => "",
	"usageText" => "",
	"showUsage" => 0,
};

$parameters{"dataManagerInstance"} = {
	"type"      => "hash",
	"default"   => {},
	"parent"    => "appInstance",
	"isa"       => "dataManager",
	"usageText" => "",
	"showUsage" => 0,
};

$parameters{"runManagerInstance"} = {
	"type"      => "hash",
	"default"   => {},
	"parent"    => "",
	"isa"       => "runManager",
	"usageText" => "",
	"showUsage" => 0,
};

$parameters{"runProcInstance"} = {
	"type"      => "hash",
	"default"   => {},
	"parent"    => "runManager",
	"isa"       => "runProc",
	"usageText" => "",
	"showUsage" => 0,
};

$parameters{"drivers"} = {
	"type"      => "list",
	"default"   => [],
	"parent"    => "workload",
	"isa"       => "workloadDriver",
	"usageText" => "",
	"showUsage" => 0,
};

$parameters{"workloads"} = {
	"type"      => "list",
	"default"   => [],
	"parent"    => "runProc",
	"isa"       => "workload",
	"usageText" => "",
	"showUsage" => 0,
};

$parameters{"appInstances"} = {
	"type"      => "list",
	"default"   => [],
	"parent"    => "workload",
	"isa"       => "appInstance",
	"usageText" => "",
	"showUsage" => 0,
};

$parameters{"clusters"} = {
	"type"      => "list",
	"default"   => [],
	"parent"    => "runProc",
	"isa"       => "cluster",
	"usageText" => "",
	"showUsage" => 0,
};

$parameters{"hosts"} = {
	"type"      => "list",
	"default"   => [],
	"parent"    => "runProc",
	"isa"       => "host",
	"usageText" => "",
	"showUsage" => 0,
};

$parameters{"ipManager"} = {
	"type"      => "hash",
	"default"   => {},
	"parent"    => "appInstance",
	"usageText" => "",
	"showUsage" => 0,
};

$parameters{"ipManagers"} = {
	"type"      => "list",
	"default"   => [],
	"parent"    => "appInstance",
	"isa"       => "ipManager",
	"usageText" => "",
	"showUsage" => 0,
};

$parameters{"configurationManager"} = {
	"type"      => "hash",
	"default"   => {},
	"parent"    => "appInstance",
	"usageText" => "",
	"showUsage" => 0,
};

$parameters{"coordinationServer"} = {
	"type"      => "hash",
	"default"   => {},
	"parent"    => "appInstance",
	"usageText" => "",
	"showUsage" => 0,
};

$parameters{"elasticityService"} = {
	"type"      => "hash",
	"default"   => {},
	"parent"    => "appInstance",
	"usageText" => "",
	"showUsage" => 0,
};

$parameters{"configurationManagers"} = {
	"type"      => "list",
	"default"   => [],
	"parent"    => "appInstance",
	"isa"       => "configurationManager",
	"usageText" => "",
	"showUsage" => 0,
};

$parameters{"coordinationServers"} = {
	"type"      => "list",
	"default"   => [],
	"parent"    => "appInstance",
	"isa"       => "coordinationServer",
	"usageText" => "",
	"showUsage" => 0,
};

$parameters{"elasticityServices"} = {
	"type"      => "list",
	"default"   => [],
	"parent"    => "appInstance",
	"isa"       => "elasticityService",
	"usageText" => "",
	"showUsage" => 0,
};

$parameters{"lbServer"} = {
	"type"      => "hash",
	"default"   => {},
	"parent"    => "appInstance",
	"usageText" => "",
	"showUsage" => 0,
};

$parameters{"lbServers"} = {
	"type"      => "list",
	"default"   => [],
	"parent"    => "appInstance",
	"isa"       => "lbServer",
	"usageText" => "",
	"showUsage" => 0,
};

$parameters{"webServer"} = {
	"type"      => "hash",
	"default"   => {},
	"parent"    => "appInstance",
	"usageText" => "",
	"showUsage" => 0,
};

$parameters{"webServers"} = {
	"type"      => "list",
	"default"   => [],
	"parent"    => "appInstance",
	"isa"       => "webServer",
	"usageText" => "",
	"showUsage" => 0,
};

$parameters{"dbServer"} = {
	"type"      => "hash",
	"default"   => {},
	"parent"    => "appInstance",
	"usageText" => "",
	"showUsage" => 0,
};

$parameters{"dbServers"} = {
	"type"      => "list",
	"default"   => [],
	"parent"    => "appInstance",
	"isa"       => "dbServer",
	"usageText" => "",
	"showUsage" => 0,
};

$parameters{"nosqlServer"} = {
	"type"      => "hash",
	"default"   => {},
	"parent"    => "appInstance",
	"usageText" => "",
	"showUsage" => 0,
};

$parameters{"nosqlServers"} = {
	"type"      => "list",
	"default"   => [],
	"parent"    => "appInstance",
	"isa"       => "nosqlServer",
	"usageText" => "",
	"showUsage" => 0,
};

$parameters{"fileServer"} = {
	"type"      => "hash",
	"default"   => {},
	"parent"    => "appInstance",
	"usageText" => "",
	"showUsage" => 0,
};

$parameters{"fileServers"} = {
	"type"      => "list",
	"default"   => [],
	"parent"    => "appInstance",
	"isa"       => "fileServer",
	"usageText" => "",
	"showUsage" => 0,
};

$parameters{"msgServer"} = {
	"type"      => "hash",
	"default"   => {},
	"parent"    => "appInstance",
	"usageText" => "",
	"showUsage" => 0,
};

$parameters{"msgServers"} = {
	"type"      => "list",
	"default"   => [],
	"parent"    => "appInstance",
	"isa"       => "msgServer",
	"usageText" => "",
	"showUsage" => 0,
};

$parameters{"appServer"} = {
	"type"      => "hash",
	"default"   => {},
	"parent"    => "appInstance",
	"usageText" => "",
	"showUsage" => 0,
};

$parameters{"appServers"} = {
	"type"      => "list",
	"default"   => [],
	"parent"    => "appInstance",
	"isa"       => "appServer",
	"usageText" => "",
	"showUsage" => 0,
};

$parameters{"hostName"} = {
	"type"      => "=s",
	"default"   => "",
	"parent"    => "",
	"usageText" => "",
	"showUsage" => 0,
};

$parameters{"vmName"} = {
	"type"      => "=s",
	"default"   => "",
	"parent"    => "",
	"usageText" => "",
	"showUsage" => 0,
};

$parameters{"dockerName"} = {
	"type"      => "=s",
	"default"   => "",
	"parent"    => "workload",
	"usageText" => "",
	"showUsage" => 0,
};

$parameters{"appInstanceName"} = {
	"type"      => "=s",
	"default"   => "",
	"parent"    => "appInstance",
	"usageText" => "",
	"showUsage" => 0,
};

$parameters{"instanceNum"} = {
	"type"      => "=i",
	"default"   => 1,
	"parent"    => "",
	"usageText" => "",
	"showUsage" => 0,
};

$parameters{"help"} = {
	"type"      => "!",
	"default"   => JSON::false,
	"parent"    => "",
	"usageText" => "Prints usage information for common parameters.",
	"showUsage" => 1,
};

$parameters{"interactive"} = {
	"type"      => "!",
	"default"   => JSON::false,
	"parent"    => "",
	"usageText" => "Setting interactive to true causes the run harness to run in interactive mode.\nIn interactive mode it is possible to manually adjust the number of users interacting with each application instance.",
	"showUsage" => 1,
};

$parameters{"users"} = {
	"type"    => "=s",
	"default" => "1000",
	"parent"  => "appInstance",
	"usageText" =>
"This is the number of simulated users to use for a run.\n\tThe number of simulated users is the primary metric of load for the Weathervane benchmark.",
	"showUsage" => 1,
};

$parameters{"maxUsers"} = {
	"type"    => "=i",
	"default" => 1000,
	"parent"  => "dataManager",
	"usageText" =>
"This parameter controls how much data is pre-loaded into the data services.\nIt is the maximum number of simulated users that will be used for this data-load.\n",
	"showUsage" => 1,
};

$parameters{"description"} = {
	"type"      => "=s",
	"default"   => "",
	"parent"    => "runManager",
	"usageText" => "This parameter is used to include a description of the run in the csv summary file",
	"showUsage" => 1,
};

$parameters{"runLength"} = {
	"type"      => "=s",
	"default"   => "medium",
	"parent"    => "runProc",
	"usageText" => "This is a shortcut for specifying the length of a run.\n\t"
	  . "Allowable values:\n\t"
	  . "short (120s, 180s, 60s)\n\t"
	  . "medium (600s, 900s, 60s)\n\t"
	  . "long ( 600s, 1800s, 120s)",
	"showUsage" => 1,
};
$parameters{"rampUp"} = {
	"type"    => "=i",
	"default" => "",
	"parent"  => "runProc",
	"usageText" =>
"This is the length of the ramp-up period for the run.\n\tIt overrides the ramp-up length set by the runLength parameter.\n\tThe number of users is slowly increased over the course of the ramp-up period.",
	"showUsage" => 1,
};
$parameters{"steadyState"} = {
	"type"    => "=i",
	"default" => "",
	"parent"  => "runProc",
	"usageText" =>
"This is the length of the steady-state period for the run.\n\tIt overrides the steady-state length set by the runLength parameter.\n\tThe steady-state must be long enough for the performance metrics to stabilize.",
	"showUsage" => 1,
};
$parameters{"rampDown"} = {
	"type"      => "=i",
	"default"   => "",
	"parent"    => "runProc",
	"usageText" => "This is the length of the ramp-down period for the run.\n\t"
	  . "It overrides the ramp-down length set by the runLength parameter.",
	"showUsage" => 1,
};

$parameters{"loadPathType"} = {
	"type"      => "=s",
	"default"   => "fixed",
	"parent"    => "appInstance",
	"usageText" => "The type of loadPath to use for the run. Allowed values are: fixed, interval, findmax, ramptomax ",
	"showUsage" => 1,
};

$parameters{"userLoadPath"} = {
	"type"      => "list",
	"default"   => [],
	"parent"    => "appInstance",
	"usageText" => "This is the load path for runs with an interval loadPathType. It is a list of load intervals. ",
	"showUsage" => 1,
};

$parameters{"repeatUserLoadPath"} = {
	"type"      => "!",
	"default"   => JSON::false,
	"parent"    => "workload",
	"usageText" => "",
	"showUsage" => 0,
};

$parameters{"configPath"} = {
	"type"      => "list",
	"default"   => [],
	"parent"    => "appInstance",
	"usageText" => "This is the configuration path for the number of web and app servers.\n" . 
	"It is a list of intervals, with each interval having a duration and a number of web and app servers. ",
	"showUsage" => 1,
};

$parameters{"repeatConfigPath"} = {
	"type"      => "!",
	"default"   => JSON::false,
	"parent"    => "appInstance",
	"usageText" => "",
	"showUsage" => 0,
};

$parameters{"maxDuration"} = {
	"type"      => "=i",
	"default"   => 7200,
	"parent"    => "runProc",
	"usageText" => "This maximum run duration, in seconds, that needs to be supported "
	  . "by the preloaded data.  If the current load won't support this duration then "
	  . "the data will be reloaded.\n" . "The default is 7200, equal to 2 hours.",
	"showUsage" => 1,
};

# Parameters for selecting the runManager
$parameters{"runStrategy"} = {
	"type"      => "=s",
	"default"   => "single",
	"parent"    => "runManager",
	"usageText" => "",
	"showUsage" => 1,
};

# Parameters for selecting the runProcedure
$parameters{"runProcedure"} = {
	"type"      => "=s",
	"default"   => "full",
	"parent"    => "runManager",
	"usageText" => "",
	"showUsage" => 1,
};

$parameters{"logLevel"} = {
	"type"      => "=i",
	"default"   => 1,
	"parent"    => "",
	"usageText" => "The Logging level controls the amount of information that is \n\t"
	  . "collected during a run and placed in the output directory\n\t"
	  . "for the run.  Each level also collects all data specified \n\t"
	  . "in all lower levels.\n\t"
	  . "The log levels are as follows:\n\t"
	  . " 0 : The only data saved for a run is the results file and\n\t"
	  . "     the logs generated by the run script.\n\t"
	  . " 1 : After a run, copy over the log files from the application services.  \n\t"
	  . " 2 : Collect performance data on all workload-driver and application hosts\n\t"
	  . " 3 : Collect performance stats from the workload-drivers and all application services.\n\t"
	  . " 4 : Collect performance data from all virtual-infrastructure hosts",
	"showUsage" => 1,
};

$parameters{"isUpRetries"} = {
	"type"      => "=i",
	"default"   => 3,
	"parent"    => "runManager",
	"usageText" => "",
	"showUsage" => 0,
};

$parameters{"stop"} = {
	"type"      => "!",
	"default"   => JSON::false,
	"parent"    => "runManager",
	"usageText" => "The stop parameter instructs the run script to attempt to cleanly stop an active run",
	"showUsage" => 1,
};

$parameters{"redeploy"} = {
	"type"      => "!",
	"default"   => JSON::false,
	"parent"    => "runProc",
	"usageText" => "",
	"showUsage" => 1,
};
$parameters{"reloadDb"} = {
	"type"      => "!",
	"default"   => JSON::false,
	"parent"    => "runProc",
	"usageText" => "Force the harness to reload the database even if it is already loaded.",
	"showUsage" => 1,
};
$parameters{"fullFilePath"} = {
	"type"      => "!",
	"default"   => JSON::false,
	"parent"    => "runProc",
	"usageText" => "",
	"showUsage" => 0,
};
$parameters{"stopServices"} = {
	"type"      => "!",
	"default"   => 1,
	"parent"    => "runProc",
	"usageText" => "",
	"showUsage" => 0,
};

$parameters{"configFile"} = {
	"type"    => "=s",
	"default" => "/root/weathervane/weathervane.config",
	"parent"  => "",
	"usageText" =>
"This is the name of the Weathervane configuration file.\n\tIt must either include the full path to the file\n\tor be relative to the directory from which the script is run",
	"showUsage" => 1,
};

$parameters{"responseTimePassingPercentile"} = {
	"type"      => "=f",
	"default"   => 0,
	"parent"    => "workload",
	"usageText" => "",
	"showUsage" => 0,
};


# parameters related to loading the DB
$parameters{"loadDb"} = {
	"type"      => "!",
	"default"   => JSON::true,
	"parent"    => "workload",
	"usageText" => "",
	"showUsage" => 1,
};

$parameters{"powerOnVms"} = {
	"type"      => "!",
	"default"   => JSON::false,
	"parent"    => "runProc",
	"usageText" => "If powerOnVms is set to true, the script will make sure that all of\n\t"
	  . "the VMs for the run are powered on.  For this to work, the VMs must be on the defined\n\t"
	  . "viHosts, and passwordless-ssh must be set up for all virtual-infrastructure hosts.\n\t"
	  . "powerOnVms currently works only with vSphere.",
	"showUsage" => 1,
};

$parameters{"powerOffVms"} = {
	"type"      => "!",
	"default"   => JSON::false,
	"parent"    => "runProc",
	"usageText" => "If powerOffVms is set to true, the script will make sure that all of\n\t"
	  . "the VMs whose names start with the hostnamePrefix that are on the viHosts and \n\t"
	  . "that are not needed for the run are powered off. \n\t"
	  . "For this to work, the VMs must be on the defined\n\t"
	  . "viHosts, and passwordless-ssh must be set up for all virtual-infrastructure hosts.\n\t"
	  . "powerOffVms currently works only with vSphere.",
	"showUsage" => 1,
};


$parameters{"powerOffAllVms"} = {
	"type"      => "!",
	"default"   => JSON::false,
	"parent"    => "runProc",
	"usageText" => "If powerOffAllVms is set to true, the script will make sure that all of\n\t"
	  . "the VMs on the viHosts that are not needed for the run are powered off. \n\t"
	  . "For this to work, the VMs must be on the defined\n\t"
	  . "viHosts, and passwordless-ssh must be set up for all virtual-infrastructure hosts.\n\t"
	  . "powerOffVms currently works only with vSphere.",
	"showUsage" => 0,
};

# stats collection script call-out variables
$parameters{"startStatsScript"} = {
	"type"      => "=s",
	"default"   => '',
	"parent"    => "runProc",
	"usageText" => "",
	"showUsage" => 1,
};
$parameters{"stopStatsScript"} = {
	"type"      => "=s",
	"default"   => '',
	"parent"    => "runProc",
	"usageText" => "",
	"showUsage" => 1,
};

$parameters{"clusterType"} = {
	"type"      => "=s",
	"default"   => "kubernetes",
	"parent"    => "appInstance",
	"usageText" => "This is the type of the cluster. Allowed values: kubernetes",
	"showUsage" => 1,
};

$parameters{"clusterName"} = {
	"type"      => "=s",
	"default"   => "",
	"parent"    => "appInstance",
	"usageText" => "This is the name of the cluster for an appInstance",
	"showUsage" => 1,
};

$parameters{"kubernetesConfigFile"} = {
	"type"      => "=s",
	"default"   => "",
	"parent"    => "appInstance",
	"usageText" => "This is the location of the kubectl config file for an appInstance",
	"showUsage" => 1,
};

$parameters{"dockerWeathervaneVersion"} = {
	"type"      => "=s",
<<<<<<< HEAD
	"default"   => "1.2.0",
=======
	"default"   => "1.1.0",
>>>>>>> be374d39
	"parent"    => "host",
	"usageText" => "",
	"showUsage" => 0,
};

$parameters{"dockerNamespace"} = {
	"type"      => "=s",
	"default"   => "",
	"parent"    => "host",
	"usageText" => "This is the namespace from which to pull the Docker images.  It\nshould be either a username on Docker Hub, or a \nprivate registry hostname:portnumber.",
	"showUsage" => 1,
};

$parameters{"useDocker"} = {
	"type"      => "!",
	"default"   => JSON::false,
	"parent"    => "workload",
	"usageText" => "",
	"showUsage" => 1,
};

$parameters{"dockerCpus"} = {
	"type"      => "=f",
	"default"   => 0,
	"parent"    => "workload",
	"usageText" => "",
	"showUsage" => 1,
};

$parameters{"dockerCpuShares"} = {
	"type"      => "=i",
	"default"   => 0,
	"parent"    => "workload",
	"usageText" => "",
	"showUsage" => 1,
};

$parameters{"dockerCpuSetCpus"} = {
	"type"      => "=s",
	"default"   => "unset",
	"parent"    => "workload",
	"usageText" => "",
	"showUsage" => 1,
};

$parameters{"dockerCpuSetMems"} = {
	"type"      => "=s",
	"default"   => "unset",
	"parent"    => "workload",
	"usageText" => "",
	"showUsage" => 1,
};

$parameters{"dockerMemory"} = {
	"type"      => "=s",
	"default"   => 0,
	"parent"    => "workload",
	"usageText" => "",
	"showUsage" => 1,
};

$parameters{"dockerMemorySwap"} = {
	"type"      => "=i",
	"default"   => 0,
	"parent"    => "workload",
	"usageText" => "",
	"showUsage" => 1,
};

$parameters{"dockerNet"} = {
	"type"      => "=s",
	"default"   => "bridge",
	"parent"    => "workload",
	"usageText" => "",
	"showUsage" => 1,
};

$parameters{"vicHost"} = {
	"type"      => "!",
	"default"   => JSON::false,
	"parent"    => "host",
	"usageText" => "",
	"showUsage" => 1,
};

$parameters{"dockerHostPort"} = {
	"type"      => "=i",
	"default"   => 2376,
	"parent"    => "host",
	"usageText" => "",
	"showUsage" => 1,
};

$parameters{"dockerServiceImages"} = {
	"type"    => "=s",
	"default" => {
		"nginx"      => "weathervane-nginx",
		"tomcat"     => "weathervane-tomcat",
		"haproxy"    => "weathervane-haproxy",
		"rabbitmq"   => "weathervane-rabbitmq",
		"postgresql" => "weathervane-postgresql",
		"mongodb"    => "weathervane-mongodb",
		"zookeeper"  => "weathervane-zookeeper",
		"webConfig"  => "weathervane-configurationmanager",
		"auctiondatamanager"  => "weathervane-auctiondatamanager",
		"auctionworkloaddriver"  => "weathervane-auctionworkloaddriver",
	},
	"parent"    => "host",
	"usageText" => "",
	"showUsage" => 0,
};

$parameters{"appServerPerformanceMonitor"} = {
	"type"      => "!",
	"default"   => JSON::false,
	"parent"    => "appInstance",
	"usageText" => "",
	"showUsage" => 0,
};

$parameters{"mustPass"} = {
	"type"      => "!",
	"default"   => JSON::true,
	"parent"    => "appInstance",
	"usageText" => "",
	"showUsage" => 1,
};

$parameters{"stopOnFailure"} = {
	"type"      => "!",
	"default"   => JSON::true,
	"parent"    => "runManager",
	"usageText" => "",
	"showUsage" => 0,
};

$parameters{"numAppInstances"} = {
	"type"      => "=i",
	"default"   => 0,
	"parent"    => "workload",
	"isa"       => "appInstance",
	"usageText" => "",
	"showUsage" => 0,
};

$parameters{"numDrivers"} = {
	"type"      => "=i",
	"default"   => 0,
	"parent"    => "workload",
	"isa"       => "workloadDriver",
	"usageText" => "",
	"showUsage" => 1,
};

$parameters{"numWorkloads"} = {
	"type"      => "=i",
	"default"   => 0,
	"parent"    => "runProc",
	"isa"       => "workload",
	"usageText" => "",
	"showUsage" => 1,
};

$parameters{"numIpManagers"} = {
	"type"      => "=i",
	"default"   => 0,
	"parent"    => "appInstance",
	"isa"       => "ipManager",
	"usageText" => "",
	"showUsage" => 0,
};

$parameters{"useVirtualIp"} = {
	"type"      => "!",
	"default"   => JSON::false,
	"parent"    => "workload",
	"usageText" => "",
	"showUsage" => 0,
};

$parameters{"numConfigurationManagers"} = {
	"type"      => "=i",
	"default"   => 0,
	"parent"    => "appInstance",
	"isa"       => "configurationManager",
	"usageText" => "",
	"showUsage" => 1,
};

$parameters{"numCoordinationServers"} = {
	"type"      => "=i",
	"default"   => 0,
	"parent"    => "appInstance",
	"isa"       => "coordinationServer",
	"usageText" => "",
	"showUsage" => 1,
};

$parameters{"numElasticityServices"} = {
	"type"      => "=i",
	"default"   => 0,
	"parent"    => "appInstance",
	"isa"       => "elasticityService",
	"usageText" => "",
	"showUsage" => 1,
};

$parameters{"numLbServers"} = {
	"type"      => "=i",
	"default"   => 0,
	"parent"    => "appInstance",
	"isa"       => "lbServer",
	"usageText" => "",
	"showUsage" => 1,
};

$parameters{"numWebServers"} = {
	"type"      => "=i",
	"default"   => 0,
	"parent"    => "appInstance",
	"isa"       => "webServer",
	"usageText" => "",
	"showUsage" => 1,
};

$parameters{"numAppServers"} = {
	"type"      => "=i",
	"default"   => 0,
	"parent"    => "appInstance",
	"isa"       => "appServer",
	"usageText" => "",
	"showUsage" => 1,
};

$parameters{"numDbServers"} = {
	"type"      => "=i",
	"default"   => 0,
	"parent"    => "appInstance",
	"isa"       => "dbServer",
	"usageText" => "",
	"showUsage" => 0,
};

$parameters{"numNosqlServers"} = {
	"type"      => "=i",
	"default"   => 0,
	"parent"    => "appInstance",
	"isa"       => "nosqlServer",
	"usageText" => "",
	"showUsage" => 1,
};

$parameters{"nosqlReplicated"} = {
	"type"      => "!",
	"default"   => JSON::false,
	"parent"    => "appInstance",
	"usageText" => "",
	"showUsage" => 1,
};

$parameters{"nosqlSharded"} = {
	"type"      => "!",
	"default"   => JSON::false,
	"parent"    => "appInstance",
	"usageText" => "",
	"showUsage" => 1,
};

$parameters{"nosqlReplicasPerShard"} = {
	"type"      => "=i",
	"default"   => 3,
	"parent"    => "nosqlServer",
	"usageText" => "",
	"showUsage" => 1,
};

$parameters{"numMsgServers"} = {
	"type"      => "=i",
	"default"   => 0,
	"parent"    => "appInstance",
	"isa"       => "msgServer",
	"usageText" => "",
	"showUsage" => 1,
};

$parameters{"numFileServers"} = {
	"type"      => "=i",
	"default"   => 0,
	"parent"    => "appInstance",
	"isa"       => "fileServer",
	"usageText" => "",
	"showUsage" => 1,
};

$parameters{"viMgmtHost"} = {
	"type"      => "hash",
	"default"   => {},
	"parent"    => "runProc",
	"usageText" => "",
	"showUsage" => 0,
};

$parameters{"viMgmtHostSuffix"} = {
	"type"      => "=s",
	"default"   => "ViMgmt",
	"parent"    => "viMgmtHost",
	"usageText" => "",
	"showUsage" => 0,
};

$parameters{"numViMgmtHosts"} = {
	"type"      => "=i",
	"default"   => 0,
	"parent"    => "virtualInfrastructure",
	"isa"       => "viMgmtHost",
	"usageText" => "",
	"showUsage" => 1,
};

$parameters{"viMgmtHosts"} = {
	"type"      => "list",
	"default"   => [],
	"parent"    => "virtualInfrastructure",
	"isa"       => "viMgmtHost",
	"usageText" => "",
	"showUsage" => 0,
};

$parameters{"viHost"} = {
	"type"      => "hash",
	"default"   => {},
	"parent"    => "runProc",
	"usageText" => "",
	"showUsage" => 0,
};

$parameters{"viHostSuffix"} = {
	"type"      => "=s",
	"default"   => "Vi",
	"parent"    => "viHost",
	"usageText" => "",
	"showUsage" => 0,
};


$parameters{"numViHosts"} = {
	"type"      => "=i",
	"default"   => 0,
	"parent"    => "virtualInfrastructure",
	"isa"       => "viHost",
	"usageText" => "",
	"showUsage" => 1,
};

$parameters{"viHosts"} = {
	"type"      => "list",
	"default"   => [],
	"parent"    => "virtualInfrastructure",
	"isa"       => "viHost",
	"usageText" => "",
	"showUsage" => 0,
};

# parameter for selecting the workload driver and application
$parameters{"workloadImpl"} = {
	"type"      => "=s",
	"default"   => "auction",
	"parent"    => "workload",
	"usageText" => "This parameter is used to select which workload should be used.\n\t"
	  . "At the present time, only auction is supported.",
	"showUsage" => 0,
};

$parameters{"appInstanceImpl"} = {
	"type"      => "=s",
	"default"   => "auction",
	"parent"    => "appInstance",
	"usageText" => "",
	"showUsage" => 0,
};

$parameters{"edgeService"} = {
	"type"      => "=s",
	"parent"    => "appInstance",
	"default"   => "lbServer",
	"showUsage" => 0,
};

# parameters for selecting service implementations
$parameters{"ipManagerImpl"} = {
	"type"      => "=s",
	"default"   => "keepalived",
	"parent"    => "appInstance",
	"showUsage" => 0,
};

$parameters{"configurationManagerImpl"} = {
	"type"      => "=s",
	"default"   => "webConfig",
	"parent"    => "appInstance",
	"usageText" => "Controls which configuration manager to use.  Currently must be webConfig.",
	"showUsage" => 0,
};

$parameters{"elasticityServiceImpl"} = {
	"type"      => "=s",
	"default"   => "scheduledES",
	"parent"    => "appInstance",
	"usageText" => "Controls which elasticity service to use.  Currently must be localElasticity.",
	"showUsage" => 0,
};

$parameters{"coordinationServerImpl"} = {
	"type"      => "=s",
	"default"   => "zookeeper",
	"parent"    => "appInstance",
	"usageText" => "Controls which coordination server to use.  Currently must be zookeeper.",
	"showUsage" => 0,
};

$parameters{"lbServerImpl"} = {
	"type"      => "=s",
	"default"   => "haproxy",
	"parent"    => "appInstance",
	"usageText" => "Controls which load-balancer to use.  Currently must be haproxy.",
	"showUsage" => 0,
};
$parameters{"appServerImpl"} = {
	"type"      => "=s",
	"default"   => "tomcat",
	"parent"    => "appInstance",
	"usageText" => "Controls which Application Server to use.\n\t" . "Currently only tomcat is supported.",
	"showUsage" => 0,
};
$parameters{"appServerCacheImpl"} = {
	"type"      => "=s",
	"default"   => "ehcache",
	"parent"    => "appInstance",
	"usageText" => "Controls which cache provider to use in the Application Server.\n\t" . "Currently ehcache and ignite are supported.",
	"showUsage" => 0,
};
$parameters{"webServerImpl"} = {
	"type"      => "=s",
	"default"   => "nginx",
	"parent"    => "appInstance",
	"usageText" => "Controls which Web Server to use.\n\tMust be one of: httpd or nginx",
	"showUsage" => 1,
};
$parameters{"dbServerImpl"} = {
	"type"      => "=s",
	"default"   => "postgresql",
	"parent"    => "appInstance",
	"usageText" => "Controls which database to use.\n\tMust be one of: mysql, postgresql",
	"showUsage" => 1,
};
$parameters{"nosqlServerImpl"} = {
	"type"      => "=s",
	"default"   => "mongodb",
	"parent"    => "appInstance",
	"usageText" => "Controls which NoSQL data-store to use.\n\t" . "Currently only MongoDB is supported.",
	"showUsage" => 0,
};
$parameters{"msgServerImpl"} = {
	"type"      => "=s",
	"default"   => "rabbitmq",
	"parent"    => "appInstance",
	"usageText" => "Controls which message server to use.\n\t" . "Currently only RabbitMQ is supported.",
	"showUsage" => 0,
};
$parameters{"fileServerImpl"} = {
	"type"      => "=s",
	"default"   => "nfs",
	"parent"    => "appInstance",
	"usageText" => "Controls which file server to use.\n\t" . "Currently only NFS is supported.",
	"showUsage" => 0,
};
$parameters{"imageStoreType"} = {
	"type"      => "=s",
	"default"   => "mongodb",
	"parent"    => "appInstance",
	"usageText" => "Controls which imageStore implementation to use.\n\t"
	  . "Must be one of: mongodb, filesystem, filesystemApp, or memory",
	"showUsage" => 1,
};

$parameters{"ssl"} = {
	"type"      => "!",
	"default"   => JSON::true,
	"parent"    => "workload",
	"usageText" => "Controls whether to use SSL between the workload driver and the application.",
	"showUsage" => 0,
};

$parameters{"randomizeImages"} = {
	"type"      => "!",
	"default"   => JSON::true,
	"parent"    => "appServer",
	"usageText" => "Controls whether to add random noise to images before writing them to the imageStore.",
	"showUsage" => 0,
};

$parameters{"useImageWriterThreads"} = {
	"type"      => "!",
	"default"   => JSON::true,
	"parent"    => "appServer",
	"usageText" => "Controls whether to use separate threads for writing images in the Auction application.",
	"showUsage" => 0,
};

$parameters{"imageWriterThreads"} = {
	"type"    => "=i",
	"default" => 0,
	"parent"  => "appServer",
	"usageText" =>
"Controls how many threads to use for writing images out by the Auction application.  Setting this overrides the default, which is 5 threads/cpu on the app server.",
	"showUsage" => 0,
};

$parameters{"numClientUpdateThreads"} = {
	"type"      => "=i",
	"default"   => 2,
	"parent"    => "appServer",
	"usageText" => "Controls how many threads to use for running client bid updates in the Auction application. ",
	"showUsage" => 0,
};

$parameters{"numAuctioneerThreads"} = {
	"type"      => "=i",
	"default"   => 2,
	"parent"    => "appServer",
	"usageText" => "Controls how many threads to use for running auctioneers in the Auction application. ",
	"showUsage" => 0,
};

$parameters{"highBidQueueConcurrency"} = {
	"type"    => "=i",
	"default" => 0,
	"parent"  => "appInstance",
	"usageText" =>
	  "Controls how many threads to use for handling rabbitmq highBid message callbacks in the Auction application. ",
	"showUsage" => 0,
};

$parameters{"newBidQueueConcurrency"} = {
	"type"    => "=i",
	"default" => 0,
	"parent"  => "appInstance",
	"usageText" =>
	  "Controls how many threads to use for handling rabbitmq newBid message callbacks in the Auction application. ",
	"showUsage" => 0,
};

$parameters{"prewarmAppServers"} = {
	"type"    => "!",
	"default"   => JSON::true,
	"parent"  => "appInstance",
	"usageText" =>
	  "Controls whether the run harness using the configuration manager to pre-warm the app servers.\n" .
	  "Must have a configuration manager in the configuration when setting this option to true.",
	"showUsage" => 1,
};

$parameters{"virtualInfrastructureType"} = {
	"type"      => "=s",
	"default"   => "vsphere",
	"parent"    => "virtualInfrastructure",
	"usageText" => "",
	"showUsage" => 1,
};

$parameters{"initialRateStep"} = {
	"type"      => "=i",
	"default"   => 500,
	"parent"    => "runManager",
	"usageText" => "",
	"showUsage" => 1,
};

$parameters{"minRateStep"} = {
	"type"      => "=i",
	"default"   => 125,
	"parent"    => "runManager",
	"usageText" => "",
	"showUsage" => 1,
};

$parameters{"repeatsAtMax"} = {
	"type"      => "=i",
	"default"   => 0,
	"parent"    => "runManager",
	"usageText" => "",
	"showUsage" => 1,
};

$parameters{"targetUtilization"} = {
	"type"      => "=i",
	"default"   => 70,
	"parent"    => "runManager",
	"usageText" => "",
	"showUsage" => 1,
};

$parameters{"targetUtilizationMarginPct"} = {
	"type"      => "=f",
	"default"   => 0.02,
	"parent"    => "runManager",
	"usageText" => "",
	"showUsage" => 1,
};
$parameters{"targetUtilizationServiceType"} = {
	"type"      => "=s",
	"default"   => "appServer",
	"parent"    => "runManager",
	"usageText" => "",
	"showUsage" => 1,
};

$parameters{"dbLoaderThreads"} = {
	"type"      => "=i",
	"default"   => 6,
	"parent"    => "dataManager",
	"usageText" => "",
	"showUsage" => 1,
};

$parameters{"dbLoaderHeap"} = {
	"type"      => "=s",
	"default"   => "4G",
	"parent"    => "dataManager",
	"usageText" => "",
	"showUsage" => 1,
};

$parameters{"useThinkTime"} = {
	"type"      => "!",
	"default"   => JSON::false,
	"parent"    => "workloadDriver",
	"usageText" => "",
	"showUsage" => 0,
};

$parameters{"driverJvmOpts"} = {
	"type"      => "=s",
	"default"   => "-Xmx2g -Xms2g -XX:+AlwaysPreTouch",
	"parent"    => "workloadDriver",
	"usageText" => "",
	"showUsage" => 1,
};

$parameters{"driverMaxConnPerUser"} = {
	"type"      => "=i",
	"default"   => 4,
	"parent"    => "workloadDriver",
	"usageText" => "",
	"showUsage" => 0,
};

$parameters{"driverThreads"} = {
	"type"      => "=i",
	"default"   => 0,
	"parent"    => "workloadDriver",
	"usageText" => "",
	"showUsage" => 1,
};

$parameters{"driverHttpThreads"} = {
	"type"      => "=i",
	"default"   => 0,
	"parent"    => "workloadDriver",
	"usageText" => "",
	"showUsage" => 1,
};

$parameters{"driverMaxTotalConnectionsMultiplier"} = {
	"type"      => "=f",
	"default"   => 2,
	"usageText" => "",
	"parent"    => "workloadDriver",
	"showUsage" => 0,
};

$parameters{"driverJvmDnsTtl"} = {
	"type"      => "=i",
	"default"   => 5,
	"parent"    => "workloadDriver",
	"usageText" => "",
	"showUsage" => 0,
};

# Parameters specific to the configuration service
$parameters{"configurationManagerJvmOpts"} = {
	"type"      => "=s",
	"default"   => "-Xmx500m -Xms500m -XX:+AlwaysPreTouch",
	"parent"    => "configurationManager",
	"usageText" => "",
	"showUsage" => 1,
};

$parameters{"maxLogLines"} = {
	"type"      => "=i",
	"default"   => 4000,
	"parent"    => "appInstance",
	"usageText" => "",
	"showUsage" => 0,
};

# Parameters specific to App Servers

$parameters{"appServerThumbnailImageCacheSizeMultiplier"} = {
	"type"      => "=i",
	"default"   => 25,
	"parent"    => "appInstance",
	"usageText" => "",
	"showUsage" => 0,
};

$parameters{"appServerPreviewImageCacheSizeMultiplier"} = {
	"type"      => "=i",
	"default"   => 0,
	"parent"    => "appInstance",
	"usageText" => "",
	"showUsage" => 0,
};

$parameters{"appServerFullImageCacheSizeMultiplier"} = {
	"type"      => "=i",
	"parent"    => "appInstance",
	"default"   => 0,
	"usageText" => "",
	"showUsage" => 0,
};

$parameters{"appServerThreads"} = {
	"type"      => "=i",
	"default"   => 50,
	"parent"    => "appServer",
	"usageText" => "",
	"showUsage" => 1,
};

$parameters{"appServerJdbcConnections"} = {
	"type"      => "=i",
	"default"   => 51,
	"parent"    => "appServer",
	"usageText" => "",
	"showUsage" => 1,
};

$parameters{"appServerJvmOpts"} = {
	"type"      => "=s",
	"default"   => "-Xmx2G -Xms2G -XX:+AlwaysPreTouch",
	"parent"    => "appServer",
	"usageText" => "",
	"showUsage" => 1,
};

$parameters{"httpdKeepalive"} = {
	"type"      => "!",
	"default"   => JSON::true,
	"parent"    => "webServer",
	"usageText" => "",
	"showUsage" => 1,
};

$parameters{"httpdKeepaliveTimeout"} = {
	"type"      => "=i",
	"default"   => 120,
	"parent"    => "webServer",
	"usageText" => "",
	"showUsage" => 1,
};

$parameters{"httpdMaxKeepaliveRequests"} = {
	"type"      => "=i",
	"default"   => 0,
	"parent"    => "webServer",
	"usageText" => "",
	"showUsage" => 1,
};

$parameters{"httpdMaxClients"} = {
	"type"      => "=i",
	"default"   => 0,
	"parent"    => "webServer",
	"usageText" => "",
	"showUsage" => 1,
};

$parameters{"httpdThreadsPerChild"} = {
	"type"      => "=i",
	"default"   => 100,
	"parent"    => "webServer",
	"usageText" => "",
	"showUsage" => 1,
};

$parameters{"httpdMinSpareThreads"} = {
	"type"      => "=i",
	"default"   => 25,
	"usageText" => "",
	"parent"    => "webServer",
	"showUsage" => 1,
};

$parameters{"httpdMaxSpareThreads"} = {
	"type"      => "=i",
	"default"   => 2000,
	"parent"    => "webServer",
	"usageText" => "",
	"showUsage" => 1,
};

# parameters specific to Nginx
$parameters{"nginxKeepaliveTimeout"} = {
	"type"      => "=i",
	"default"   => 120,
	"parent"    => "webServer",
	"usageText" => "",
	"showUsage" => 1,
};

$parameters{"nginxMaxKeepaliveRequests"} = {
	"type"      => "=i",
	"default"   => 1000,
	"parent"    => "webServer",
	"usageText" => "",
	"showUsage" => 1,
};

$parameters{"nginxWorkerConnections"} = {
	"type"      => "=i",
	"default"   => 0,
	"parent"    => "webServer",
	"usageText" => "",
	"showUsage" => 1,
};

$parameters{"nginxUseNamedVolumes"} = {
	"type"      => "!",
	"default"   => JSON::false,
	"parent"    => "appInstance",
	"usageText" => "",
	"showUsage" => 1,
};

$parameters{"nginxCacheVolume"} = {
	"type"      => "=s",
	"default"   => "nginxCache",
	"parent"    => "appInstance",
	"usageText" => "",
	"showUsage" => 0,
};

$parameters{"nginxCacheVolumeSize"} = {
	"type"      => "=s",
	"default"   => "12GB",
	"parent"    => "appInstance",
	"usageText" => "",
	"showUsage" => 0,
};

# Parameters specific to haproxy
$parameters{"haproxyProcPerCpu"} = {
	"type"      => "!",
	"default"   => JSON::false,
	"parent"    => "lbServer",
	"usageText" => "",
	"showUsage" => 0,
};

$parameters{"haproxyTerminateTLS"} = {
	"type"      => "!",
	"default"   => JSON::false,
	"parent"    => "lbServer",
	"usageText" => "",
	"showUsage" => 0,
};

$parameters{"haproxyAppServerMaxConn"} = {
	"type"      => "=i",
	"default"   => 10000,
	"parent"    => "lbServer",
	"usageText" => "",
	"showUsage" => 0,
};

$parameters{"haproxyMaxConn"} = {
	"type"      => "=i",
	"default"   => 0,
	"parent"    => "lbServer",
	"usageText" => "",
	"showUsage" => 1,
};

$parameters{"frontendConnectionMultiplier"} = {
	"type"      => "=i",
	"default"   => 10,
	"parent"    => "appInstance",
	"usageText" => "",
	"showUsage" => 0,
};

# Parameters specific to MySQL
$parameters{"mysqlStatsInterval"} = {
	"type"      => "=i",
	"default"   => 120,
	"parent"    => "dbServer",
	"usageText" => "",
	"showUsage" => 0,
};

$parameters{"mysqlInnodbBufferPoolSize"} = {
	"type"      => "=s",
	"default"   => 0,
	"parent"    => "dbServer",
	"usageText" => "",
	"showUsage" => 1,
};

$parameters{"mysqlInnodbBufferPoolSizePct"} = {
	"type"      => "=f",
	"default"   => 0.75,
	"parent"    => "dbServer",
	"usageText" => "",
	"showUsage" => 1,
};

$parameters{"mysqlMaxConnections"} = {
	"type"      => "=i",
	"default"   => 0,
	"parent"    => "dbServer",
	"usageText" => "",
	"showUsage" => 1,
};

# Parameters specific to PostgreSQL
$parameters{"postgresqlSharedBuffers"} = {
	"type"      => "=s",
	"default"   => 0,
	"parent"    => "dbServer",
	"usageText" => "",
	"showUsage" => 1,
};

$parameters{"postgresqlSharedBuffersPct"} = {
	"type"      => "=f",
	"default"   => 0.25,
	"parent"    => "dbServer",
	"usageText" => "",
	"showUsage" => 1,
};

$parameters{"postgresqlEffectiveCacheSize"} = {
	"type"      => "=s",
	"default"   => 0,
	"parent"    => "dbServer",
	"usageText" => "",
	"showUsage" => 1,
};

$parameters{"postgresqlEffectiveCacheSizePct"} = {
	"type"      => "=f",
	"default"   => 0.65,
	"parent"    => "dbServer",
	"usageText" => "",
	"showUsage" => 1,
};

$parameters{"postgresqlMaxConnections"} = {
	"type"      => "=i",
	"default"   => 0,
	"parent"    => "dbServer",
	"usageText" => "",
	"showUsage" => 1,
};

# Parameters specific to MongoDB
$parameters{"mongodbUseTHP"} = {
	"type"      => "!",
	"default"   => JSON::false,
	"parent"    => "nosqlServer",
	"usageText" => "Controls whether transparent huge pages are used on the MongoDB VM.",
	"showUsage" => 1,
};

$parameters{"mongodbTouch"} = {
	"type"      => "!",
	"default"   => JSON::true,
	"parent"    => "appInstance",
	"usageText" => "Controls whether the Attendance, Bid, imageThumbnail, and imageInfo tables are preloaded using touch.",
	"showUsage" => 0,
};

$parameters{"mongodbTouchFull"} = {
	"type"      => "!",
	"default"   => JSON::false,
	"parent"    => "appInstance",
	"usageText" => "Controls whether the imageFull tables are preloaded using touch.",
	"showUsage" => 0,
};

$parameters{"mongodbTouchPreview"} = {
	"type"      => "!",
	"default"   => JSON::false,
	"parent"    => "appInstance",
	"usageText" => "Controls whether the imagePreview tables are preloaded using touch.",
	"showUsage" => 0,
};

$parameters{"mongodbCompact"} = {
	"type"      => "!",
	"default"   => JSON::true,
	"parent"    => "appInstance",
	"usageText" => "Controls whether storage is reclaimed from MongoDB by compacting the tables after a run.",
	"showUsage" => 0,
};

# Parameters specific to NFS
$parameters{"nfsProcessCount"} = {
	"type"      => "=i",
	"default"   => 32,
	"parent"    => "fileServer",
	"usageText" => "",
	"showUsage" => 1,
};

$parameters{"nfsServiceName"} = {
	"type"      => "=s",
	"default"   => "nfs-server",
	"parent"    => "fileServer",
	"usageText" => "",
	"showUsage" => 0,
};

$parameters{"nfsRsize"} = {
	"type"      => "=i",
	"default"   => 65536,
	"parent"    => "fileServer",
	"usageText" => "",
	"showUsage" => 1,
};

$parameters{"nfsWsize"} = {
	"type"      => "=i",
	"default"   => 1048567,
	"parent"    => "fileServer",
	"usageText" => "",
	"showUsage" => 1,
};

$parameters{"nfsServerAsync"} = {
	"type"      => "!",
	"default"   => JSON::true,
	"parent"    => "fileServer",
	"usageText" => "",
	"showUsage" => 1,
};

$parameters{"nfsClientAsync"} = {
	"type"      => "!",
	"default"   => JSON::true,
	"parent"    => "fileServer",
	"usageText" => "",
	"showUsage" => 1,
};

$parameters{"appServerEnableJprofiler"} = {
	"type"      => "!",
	"default"   => JSON::false,
	"parent"    => "appServer",
	"usageText" => "",
	"showUsage" => 0,
};

# parameters specific to tomcat
$parameters{"tomcatCatalinaHome"} = {
	"type"      => "=s",
	"default"   => "/opt/apache-tomcat",
	"parent"    => "appInstance",
	"usageText" => "",
	"showUsage" => 0,
};

$parameters{"tomcatCatalinaBase"} = {
	"type"      => "=s",
	"default"   => "/opt/apache-tomcat-auction1",
	"parent"    => "appInstance",
	"usageText" => "",
	"showUsage" => 0,
};

$parameters{"igniteAuthTokenCacheMode"} = {
	"type"      => "=s",
	"default"   => "REPLICATED",
	"parent"    => "appInstance",
	"usageText" => "",
	"showUsage" => 0,
};

$parameters{"igniteCopyOnRead"} = {
	"type"      => "!",
	"default"   => JSON::false,
	"parent"    => "appInstance",
	"usageText" => "",
	"showUsage" => 0,
};


# parameters specific to Apache httpd
$parameters{"httpdServerRoot"} = {
	"type"      => "=s",
	"default"   => "/etc/httpd",
	"parent"    => "webServer",
	"usageText" => "",
	"showUsage" => 0,
};
$parameters{"nginxServerRoot"} = {
	"type"      => "=s",
	"default"   => "/etc/nginx",
	"parent"    => "webServer",
	"usageText" => "",
	"showUsage" => 0,
};

$parameters{"nginxDocumentRoot"} = {
	"type"      => "=s",
	"default"   => "/usr/share/nginx/html",
	"parent"    => "appInstance",
	"usageText" => "",
	"showUsage" => 0,
};

$parameters{"httpdDocumentRoot"} = {
	"type"      => "=s",
	"default"   => "/var/www/vhosts/auction/html",
	"parent"    => "appInstance",
	"usageText" => "",
	"showUsage" => 0,
};
$parameters{"haproxyServerRoot"} = {
	"type"      => "=s",
	"parent"    => "lbServer",
	"default"   => "/etc/haproxy",
	"usageText" => "",
	"showUsage" => 0,
};

$parameters{"workloadDriverPort"} = {
	"type"      => "=i",
	"default"   => 7500,
	"parent"    => "workloadDriver",
	"usageText" => "",
	"showUsage" => 0,
};
$parameters{"workloadDriverPortStep"} = {
	"type"      => "=i",
	"default"   => 1,
	"parent"    => "workloadDriver",
	"usageText" => "",
	"showUsage" => 0,
};


$parameters{"configurationManagerPort"} = {
	"type"      => "=i",
	"default"   => 8888,
	"parent"    => "configurationManager",
	"usageText" => "",
	"showUsage" => 0,
};
$parameters{"configurationManagerPortStep"} = {
	"type"      => "=i",
	"default"   => 1,
	"parent"    => "configurationManager",
	"usageText" => "",
	"showUsage" => 0,
};

$parameters{"zookeeperRoot"} = {
	"type"      => "=i",
	"default"   => "/opt/zookeeper",
	"parent"    => "coordinationServer",
	"usageText" => "",
	"showUsage" => 0,
};
$parameters{"zookeeperDataDir"} = {
	"type"      => "=i",
	"default"   => "/mnt/zookeeper",
	"parent"    => "coordinationServer",
	"usageText" => "",
	"showUsage" => 0,
};
$parameters{"zookeeperClientPort"} = {
	"type"      => "=i",
	"default"   => 2181,
	"parent"    => "coordinationServer",
	"usageText" => "",
	"showUsage" => 0,
};
$parameters{"zookeeperPeerPort"} = {
	"type"      => "=i",
	"default"   => 2888,
	"parent"    => "coordinationServer",
	"usageText" => "",
	"showUsage" => 0,
};
$parameters{"zookeeperElectionPort"} = {
	"type"      => "=i",
	"default"   => 3888,
	"parent"    => "coordinationServer",
	"usageText" => "",
	"showUsage" => 0,
};
$parameters{"coordinationServerPortStep"} = {
	"type"      => "=i",
	"default"   => 1,
	"parent"    => "coordinationServer",
	"usageText" => "",
	"showUsage" => 0,
};

$parameters{"lbServerPortOffset"} = {
	"type"      => "=i",
	"default"   => 7000,
	"parent"    => "lbServer",
	"usageText" => "",
	"showUsage" => 0,
};
$parameters{"lbServerPortStep"} = {
	"type"      => "=i",
	"default"   => 1,
	"parent"    => "lbServer",
	"usageText" => "",
	"showUsage" => 0,
};

$parameters{"webServerPortOffset"} = {
	"type"      => "=i",
	"default"   => 9000,
	"parent"    => "webServer",
	"usageText" => "",
	"showUsage" => 0,
};
$parameters{"webServerPortStep"} = {
	"type"      => "=i",
	"default"   => 1,
	"parent"    => "webServer",
	"usageText" => "",
	"showUsage" => 0,
};

$parameters{"appServerPortOffset"} = {
	"type"      => "=i",
	"default"   => 8000,
	"parent"    => "appServer",
	"usageText" => "",
	"showUsage" => 0,
};
$parameters{"appServerPortStep"} = {
	"type"      => "=i",
	"default"   => 1,
	"parent"    => "appServer",
	"usageText" => "",
	"showUsage" => 0,
};

$parameters{"msgServerPortStep"} = {
	"type"      => "=i",
	"default"   => 1,
	"parent"    => "msgServer",
	"usageText" => "",
	"showUsage" => 0,
};

$parameters{"dbServerPortStep"} = {
	"type"      => "=i",
	"default"   => 1,
	"parent"    => "dbServer",
	"usageText" => "",
	"showUsage" => 0,
};

$parameters{"nosqlServerPortStep"} = {
	"type"      => "=i",
	"default"   => 100,
	"parent"    => "nosqlServer",
	"usageText" => "",
	"showUsage" => 0,
};

$parameters{"mysqlPort"} = {
	"type"      => "=i",
	"default"   => 3306,
	"parent"    => "dbServer",
	"usageText" => "",
	"showUsage" => 0,
};
$parameters{"postgresqlPort"} = {
	"type"      => "=i",
	"default"   => 5432,
	"parent"    => "dbServer",
	"usageText" => "",
	"showUsage" => 0,
};
$parameters{"rabbitmqPort"} = {
	"type"      => "=i",
	"default"   => 5672,
	"parent"    => "msgServer",
	"usageText" => "",
	"showUsage" => 0,
};

# Parameters specific to keepalived
$parameters{"keepalivedServerRoot"} = {
	"type"      => "=s",
	"default"   => "/etc/keepalived",
	"parent"    => "ipManager",
	"usageText" => "",
	"showUsage" => 0,
};

$parameters{"mysqlDataDir"} = {
	"type"      => "=s",
	"default"   => "/mnt/dbData/mysql",
	"parent"    => "appInstance",
	"usageText" => "",
	"showUsage" => 0,
};

$parameters{"mysqlLogDir"} = {
	"type"      => "=s",
	"default"   => "/mnt/dbLogs/mysql",
	"parent"    => "appInstance",
	"usageText" => "",
	"showUsage" => 0,
};

$parameters{"postgresqlDataDir"} = {
	"type"      => "=s",
	"default"   => "/mnt/dbData/postgresql",
	"parent"    => "appInstance",
	"usageText" => "",
	"showUsage" => 0,
};

$parameters{"postgresqlUseNamedVolumes"} = {
	"type"      => "!",
	"default"   => JSON::false,
	"parent"    => "appInstance",
	"usageText" => "",
	"showUsage" => 1,
};

$parameters{"postgresqlDataStorageClass"} = {
	"type"      => "=s",
	"default"   => "fast",
	"parent"    => "appInstance",
	"usageText" => "",
	"showUsage" => 0,
};

$parameters{"postgresqlDataVolume"} = {
	"type"      => "=s",
	"default"   => "postgresqlData",
	"parent"    => "appInstance",
	"usageText" => "",
	"showUsage" => 0,
};

$parameters{"postgresqlDataVolumeSize"} = {
	"type"      => "=s",
	"default"   => "20GB",
	"parent"    => "appInstance",
	"usageText" => "",
	"showUsage" => 0,
};

$parameters{"postgresqlLogDir"} = {
	"type"      => "=s",
	"default"   => "/mnt/dbLogs/postgresql",
	"usageText" => "",
	"parent"    => "appInstance",
	"showUsage" => 0,
};

$parameters{"postgresqlLogStorageClass"} = {
	"type"      => "=s",
	"default"   => "fast",
	"parent"    => "appInstance",
	"usageText" => "",
	"showUsage" => 0,
};

$parameters{"postgresqlLogVolume"} = {
	"type"      => "=s",
	"default"   => "postgresqlLogs",
	"usageText" => "",
	"parent"    => "appInstance",
	"showUsage" => 0,
};

$parameters{"postgresqlLogVolumeSize"} = {
	"type"      => "=s",
	"default"   => "20GB",
	"usageText" => "",
	"parent"    => "appInstance",
	"showUsage" => 0,
};

$parameters{"postgresqlConfDir"} = {
	"type"      => "=s",
	"default"   => "/mnt/dbData/postgresql",
	"parent"    => "appInstance",
	"usageText" => "",
	"showUsage" => 0,
};

$parameters{"postgresqlHome"} = {
	"type"      => "=s",
	"default"   => "/usr/pgsql-9.3",
	"parent"    => "appInstance",
	"usageText" => "",
	"showUsage" => 0,
};

$parameters{"postgresqlServiceName"} = {
	"type"      => "=s",
	"default"   => "postgresql-9.3",
	"parent"    => "appInstance",
	"usageText" => "",
	"showUsage" => 0,
};

$parameters{"mongodbDataDir"} = {
	"type"      => "=s",
	"default"   => "/mnt/mongoData",
	"parent"    => "appInstance",
	"usageText" => "",
	"showUsage" => 0,
};

$parameters{"mongodbUseNamedVolumes"} = {
	"type"      => "!",
	"default"   => JSON::false,
	"parent"    => "appInstance",
	"usageText" => "",
	"showUsage" => 1,
};

$parameters{"mongodbDataStorageClass"} = {
	"type"      => "=s",
	"default"   => "fast",
	"parent"    => "appInstance",
	"usageText" => "",
	"showUsage" => 0,
};

$parameters{"mongodbDataVolume"} = {
	"type"      => "=s",
	"default"   => "mongoData",
	"parent"    => "appInstance",
	"usageText" => "",
	"showUsage" => 0,
};

$parameters{"mongodbDataVolumeSize"} = {
	"type"      => "=s",
	"default"   => "200GB",
	"parent"    => "appInstance",
	"usageText" => "",
	"showUsage" => 0,
};

$parameters{"mongodbC1DataDir"} = {
	"type"      => "=s",
	"parent"    => "appInstance",
	"default"   => "/mnt/mongoC1Data",
	"usageText" => "",
	"showUsage" => 0,
};

$parameters{"mongodbC1DataVolume"} = {
	"type"      => "=s",
	"default"   => "mongoC1Data",
	"parent"    => "appInstance",
	"usageText" => "",
	"showUsage" => 0,
};

$parameters{"mongodbC1DataVolumeSize"} = {
	"type"      => "=s",
	"default"   => "10GB",
	"parent"    => "appInstance",
	"usageText" => "",
	"showUsage" => 0,
};

$parameters{"mongodbC2DataDir"} = {
	"type"      => "=s",
	"default"   => "/mnt/mongoC2Data",
	"parent"    => "appInstance",
	"usageText" => "",
	"showUsage" => 0,
};

$parameters{"mongodbC2DataVolume"} = {
	"type"      => "=s",
	"default"   => "mongoC2Data",
	"parent"    => "appInstance",
	"usageText" => "",
	"showUsage" => 0,
};

$parameters{"mongodbC2DataVolumeSize"} = {
	"type"      => "=s",
	"default"   => "10GB",
	"parent"    => "appInstance",
	"usageText" => "",
	"showUsage" => 0,
};

$parameters{"mongodbC3DataDir"} = {
	"type"      => "=s",
	"default"   => "/mnt/mongoC3Data",
	"parent"    => "appInstance",
	"usageText" => "",
	"showUsage" => 0,
};

$parameters{"mongodbC3DataVolume"} = {
	"type"      => "=s",
	"default"   => "mongoC3Data",
	"parent"    => "appInstance",
	"usageText" => "",
	"showUsage" => 0,
};

$parameters{"mongodbC3DataVolumeSize"} = {
	"type"      => "=s",
	"default"   => "10GB",
	"parent"    => "appInstance",
	"usageText" => "",
	"showUsage" => 0,
};

$parameters{"rampupInterval"} = {
	"type"      => "=i",
	"default"   => 10,
	"parent"    => "workloadDriver",
	"usageText" => "",
	"showUsage" => 0,
};

$parameters{"imageStoreDir"} = {
	"type"    => "=s",
	"default" => "/mnt/imageStore",
	"parent"  => "appInstance",
	"usageText" =>
"This is the location of the directory in which images are stored when the\n\timageStore type is filesystem.   This is the \n\tdirectory that is exported by NFS and mounted by other VMs.",
	"showUsage" => 0,
};

$parameters{"wwwHostnamePrefix"} = {
	"type"    => "=s",
	"default" => "www",
	"parent"  => "appInstance",
	"usageText" =>
	  "This is the suffix for the hostname that is used as the main entry-point for a Auction application.",
	"showUsage" => 0,
};

$parameters{"wwwHostname"} = {
	"type"      => "=s",
	"default"   => "",
	"parent"    => "appInstance",
	"usageText" => "",
	"showUsage" => 0,
};

$parameters{"hostnamePrefix"} = {
	"type"      => "=s",
	"default"   => "Auction",
	"parent"    => "",
	"usageText" => "This is the prefix used for hostnames and VM names.",
	"showUsage" => 1,
};

$parameters{"appInstanceSuffix"} = {
	"type"      => "=s",
	"default"   => "I",
	"parent"    => "appInstance",
	"usageText" => "",
	"showUsage" => 0,
};

$parameters{"useAllSuffixes"} = {
	"type"    => "!",
	"default" => JSON::false,
	"parent"  => "",
	"usageText" =>
	  "Controls whether to use workload and appInstance suffixes in hostnames when only one workload or appInstance.",
	"showUsage" => 0,
};

$parameters{"workloadSuffix"} = {
	"type"      => "=s",
	"default"   => "W",
	"parent"    => "workload",
	"usageText" => "",
	"showUsage" => 0,
};

$parameters{"dataManagerSuffix"} = {
	"type"      => "=s",
	"default"   => "Dm",
	"parent"    => "appInstance",
	"usageText" => "",
	"showUsage" => 0,
};
$parameters{"workloadDriverSuffix"} = {
	"type"      => "=s",
	"default"   => "Driver",
	"parent"    => "appInstance",
	"usageText" => "",
	"showUsage" => 0,
};
$parameters{"ipManagerSuffix"} = {
	"type"      => "=s",
	"default"   => "Lb",
	"parent"    => "appInstance",
	"usageText" => "",
	"showUsage" => 0,

};
$parameters{"configurationManagerSuffix"} = {
	"type"      => "=s",
	"default"   => "Cm",
	"parent"    => "appInstance",
	"usageText" => "",
	"showUsage" => 0,
};
$parameters{"coordinationServerSuffix"} = {
	"type"      => "=s",
	"default"   => "Cs",
	"parent"    => "appInstance",
	"usageText" => "",
	"showUsage" => 0,
};
$parameters{"elasticityServiceSuffix"} = {
	"type"      => "=s",
	"default"   => "Es",
	"parent"    => "appInstance",
	"usageText" => "",
	"showUsage" => 0,
};
$parameters{"lbServerSuffix"} = {
	"type"      => "=s",
	"default"   => "Lb",
	"parent"    => "appInstance",
	"usageText" => "",
	"showUsage" => 0,
};
$parameters{"appServerSuffix"} = {
	"type"      => "=s",
	"default"   => "App",
	"parent"    => "appInstance",
	"usageText" => "",
	"showUsage" => 0,
};
$parameters{"webServerSuffix"} = {
	"type"      => "=s",
	"default"   => "Web",
	"parent"    => "appInstance",
	"usageText" => "",
	"showUsage" => 0,
};
$parameters{"dbServerSuffix"} = {
	"type"      => "=s",
	"default"   => "Db",
	"parent"    => "appInstance",
	"usageText" => "",
	"showUsage" => 0,
};
$parameters{"nosqlServerSuffix"} = {
	"type"      => "=s",
	"default"   => "Nosql",
	"parent"    => "appInstance",
	"usageText" => "",
	"showUsage" => 0,
};
$parameters{"msgServerSuffix"} = {
	"type"      => "=s",
	"default"   => "Msg",
	"parent"    => "appInstance",
	"usageText" => "",
	"showUsage" => 0,
};
$parameters{"fileServerSuffix"} = {
	"type"      => "=s",
	"default"   => "File",
	"parent"    => "appInstance",
	"usageText" => "",
	"showUsage" => 0,
};

$parameters{"weathervaneHome"} = {
	"type"    => "=s",
	"default" => "/root/weathervane",
	"parent"  => "",
	"usageText" =>
"This is the base directory under which the Weathervane harness expects to find its files.\n\tIf other directory related parameters are not diven with a full\n\tpath, they will be realative to this directory.",
	"showUsage" => 1,
};

# If not absolute (starting with /) these directories are relative
# to weathervaneHome
$parameters{"tmpDir"} = {
	"type"    => "=s",
	"default" => "tmpLog",
	"parent"  => "runProc",
	"usageText" =>
"This is the directory in which Weathervane stores temporary files during a run.\n\tDo not use /tmp or any directory whose contents you wish to keep.\n\tIt must either include the full path to the directory\n\tor be relative to weathervaneHome.",
	"showUsage" => 0,
};
$parameters{"outputDir"} = {
	"type"    => "=s",
	"default" => "output",
	"parent"  => "runProc",
	"usageText" =>
"This is the directory in which Weathervane stores the output from runs.\n\tIt must either include the full path to the directory\n\tor be relative to weathervaneHome.",
	"showUsage" => 0,
};
$parameters{"sequenceNumberFile"} = {
	"type"    => "=s",
	"default" => "output/sequence.num",
	"parent"  => "runProc",
	"usageText" =>
"This is the file that Weathervane uses to store the sequence number of the next run.\n\tIt must either include the full path to the file\n\tor be relative to weathervaneHome.",
	"showUsage" => 0,
};
$parameters{"distDir"} = {
	"type"    => "=s",
	"default" => "dist",
	"parent"  => "runProc",
	"usageText" =>
"This is the directory for the executables and other artifacts needed to run Weathervane.\n\tIt must either include the full path to the directory\n\tor be relative to weathervaneHome.",
	"showUsage" => 0,
};
$parameters{"dbScriptDir"} = {
	"type"    => "=s",
	"default" => "dist",
	"parent"  => "appInstance",
	"usageText" =>
"This is the directory that contains the scripts used to configure the database tables.\n\tIt must either include the full path to the directory\n\tor be relative to weathervaneHome.",
	"showUsage" => 0,
};
$parameters{"dbLoaderDir"} = {
	"type"    => "=s",
	"default" => "dist",
	"parent"  => "dataManager",
	"usageText" =>
"This is the directory that contains the jar file for the DBLoader executable.\n\tIt must either include the full path to the directory\n\tor be relative to weathervaneHome.",
	"showUsage" => 0,
};
$parameters{"workloadDriverDir"} = {
	"type"    => "=s",
	"default" => "dist",
	"parent"  => "workloadDriver",
	"usageText" =>
"This is the directory that contains the jar file for the workload-driver executable.\n\tIt must either include the full path to the directory\n\tor be relative to weathervaneHome.",
	"showUsage" => 0,
};
$parameters{"workloadProfileDir"} = {
	"type"    => "=s",
	"default" => "workloadConfiguration",
	"parent"  => "workloadDriver",
	"usageText" =>
"This is the directory that contains the templates for the workload profiles.\n\tIt must either include the full path to the directory\n\tor be relative to weathervaneHome.",
	"showUsage" => 0,
};
$parameters{"gcviewerDir"} = {
	"type"    => "=s",
	"default" => "",
	"parent"  => "runManager",
	"usageText" =>
"This is the path to the gcViewer executable.  GcViewer is used to\n\tanalyze the Java Garbage-Collection logs.\n\tIt must either include the full path to the directory\n\tor be relative to weathervaneHome.",
	"showUsage" => 0,
};
$parameters{"resultsFileDir"} = {
	"type"    => "=s",
	"default" => "",
	"parent"  => "runManager",
	"usageText" =>
"This is the directory in which Weathervane stores the csv summary file.\n\tIt must either include the full path to the directory\n\tor be relative to weathervaneHome.",
	"showUsage" => 0,
};
$parameters{"resultsFileName"} = {
	"type"    => "=s",
	"default" => "weathervaneResults.csv",
	"parent"  => "runManager",
	"usageText" =>
"This is the name of the file in which Weathervane stores a summary of the run results in csv format.\n\tIt must either include the full path to the directory\n\tor be relative to weathervaneHome.",
	"showUsage" => 1,
};
$parameters{"configDir"} = {
	"type"    => "=s",
	"default" => "configFiles",
	"parent"  => "runManager",
	"usageText" =>
"This is the directory under which Weathervane stores\n\t configuration files for the various services.\n\tIt must either include the full path to the directory\n\tor be relative to weathervaneHome.",
	"showUsage" => 0,
};
$parameters{"dbLoaderImageDir"} = {
	"type"    => "=s",
	"default" => "images",
	"parent"  => "dataManager",
	"usageText" =>
"This is the directory in which the images used by the dbLoader are stored.\n\tIt must either include the full path to the directory\n\tor be relative to weathervaneHome.",
	"showUsage" => 0,
};

$parameters{"esxDatastorePath"} = {
	"type"      => "=s",
	"default"   => "/tmp",
	"parent"    => "virtualInfrastructure",
	"usageText" => "This must be the path to a directory on the ESXi hosts in which Weathervane can store temporary files.",
	"showUsage" => 0,
};

$parameters{"workloadProfile"} = {
	"type"      => "=s",
	"default"   => "official",
	"parent"    => "workload",
	"usageText" => "",
	"showUsage" => 0,
};

$parameters{"auctions"} = {
	"type"      => "=i",
	"default"   => 0,
	"parent"    => "appInstance",
	"usageText" => "",
	"showUsage" => 0,
};

$parameters{"usersPerAuctionScaleFactor"} = {
	"type"      => "=f",
	"default"   => 15.0,
	"parent"    => "workload",
	"usageText" => "",
	"showUsage" => 0,
};

$parameters{"usersScaleFactor"} = {
	"type"      => "=f",
	"default"   => 5.0,
	"parent"    => "workload",
	"usageText" => "",
	"showUsage" => 0,
};

$parameters{"images"} = {
	"type"      => "!",
	"default"   => JSON::true,
	"parent"    => "dataManager",
	"usageText" => "",
	"showUsage" => 0,
};

$parameters{"minimumUsers"} = {
	"type"      => "=i",
	"default"   => 60,
	"parent"    => "appInstance",
	"usageText" => "",
	"showUsage" => 0,
};

$parameters{"proportionTolerance"} = {
	"type"      => "=f",
	"default"   => 0.1,
	"parent"    => "workloadDriver",
	"usageText" => "",
	"showUsage" => 0,
};

$parameters{"statsInterval"} = {
	"type"      => "=i",
	"default"   => 10,
	"parent"    => "runManager",
	"usageText" => "",
	"showUsage" => 0,
};
$parameters{"driverEnableJprofiler"} = {
	"type"      => "!",
	"default"   => JSON::false,
	"parent"    => "workloadDriver",
	"usageText" => "",
	"showUsage" => 0,
};
$parameters{"dbLoaderEnableJprofiler"} = {
	"type"      => "!",
	"default"   => JSON::false,
	"parent"    => "dataManager",
	"usageText" => "",
	"showUsage" => 0,
};

$parameters{"showPeriodicOutput"} = {
	"type"      => "!",
	"default"   => JSON::false,
	"parent"    => "workloadDriver",
	"usageText" => "Controls whether periodic workload stats are echoed to stdout.",
	"showUsage" => 1,
};

$parameters{"fullHelp"} = {
	"type"      => "!",
	"default"   => JSON::false,
	"parent"    => "",
	"usageText" => "Prints usage information for all parameters.",
	"showUsage" => 0,
};

$parameters{"debugLevel"} = {
	"type"      => "=s",
	"default"   => "INFO",
	"parent"    => "runManager",
	"usageText" => "Set the level for logging messages.",
	"showUsage" => 0,
};

1;<|MERGE_RESOLUTION|>--- conflicted
+++ resolved
@@ -652,11 +652,7 @@
 
 }
 
-<<<<<<< HEAD
-our $version = "1.2.0";
-=======
 our $version = "1.1.0";
->>>>>>> be374d39
 
 # These variables contain the key names for the parameter hashes
 tie( our %parameters, 'Tie::IxHash' );
@@ -1372,11 +1368,7 @@
 
 $parameters{"dockerWeathervaneVersion"} = {
 	"type"      => "=s",
-<<<<<<< HEAD
-	"default"   => "1.2.0",
-=======
 	"default"   => "1.1.0",
->>>>>>> be374d39
 	"parent"    => "host",
 	"usageText" => "",
 	"showUsage" => 0,
