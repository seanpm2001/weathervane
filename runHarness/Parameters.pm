--- conflicted
+++ resolved
@@ -2226,83 +2226,7 @@
 	"showUsage" => 0,
 };
 
-<<<<<<< HEAD
-$parameters{"mongodbDataVolume"} = {
-	"type"      => "=s",
-	"default"   => "mongoData",
-	"parent"    => "appInstance",
-	"usageText" => "",
-	"showUsage" => 0,
-};
-
-$parameters{"mongodbDataVolumeSize"} = {
-	"type"      => "=s",
-	"default"   => "40GB",
-	"parent"    => "appInstance",
-	"usageText" => "",
-	"showUsage" => 0,
-};
-
-$parameters{"mongodbC1DataDir"} = {
-	"type"      => "=s",
-	"parent"    => "appInstance",
-	"default"   => "/mnt/mongoC1Data",
-	"usageText" => "",
-	"showUsage" => 0,
-};
-
-$parameters{"mongodbC1DataVolume"} = {
-	"type"      => "=s",
-	"default"   => "mongoC1Data",
-	"parent"    => "appInstance",
-	"usageText" => "",
-	"showUsage" => 0,
-};
-
-$parameters{"mongodbC1DataVolumeSize"} = {
-	"type"      => "=s",
-	"default"   => "10GB",
-	"parent"    => "appInstance",
-	"usageText" => "",
-	"showUsage" => 0,
-};
-
-$parameters{"mongodbC2DataDir"} = {
-	"type"      => "=s",
-	"default"   => "/mnt/mongoC2Data",
-	"parent"    => "appInstance",
-	"usageText" => "",
-	"showUsage" => 0,
-};
-
-$parameters{"mongodbC2DataVolume"} = {
-	"type"      => "=s",
-	"default"   => "mongoC2Data",
-	"parent"    => "appInstance",
-	"usageText" => "",
-	"showUsage" => 0,
-};
-
-$parameters{"mongodbC2DataVolumeSize"} = {
-	"type"      => "=s",
-	"default"   => "10GB",
-	"parent"    => "appInstance",
-	"usageText" => "",
-	"showUsage" => 0,
-};
-
-$parameters{"mongodbC3DataDir"} = {
-	"type"      => "=s",
-	"default"   => "/mnt/mongoC3Data",
-	"parent"    => "appInstance",
-	"usageText" => "",
-	"showUsage" => 0,
-};
-
-$parameters{"mongodbC3DataVolume"} = {
-=======
 $parameters{"cassandraDataVolume"} = {
->>>>>>> c550749d
 	"type"      => "=s",
 	"default"   => "cassandraData",
 	"parent"    => "appInstance",
