{
  "description" : "small",

  "configurationSize": "small",

  "runStrategy" : "findMaxSingleRun",

  "dockerNamespace" : "yourRepository",
  "kubernetesClusters" : [ 
    { 
      "name" : "appCluster", 
      "kubeconfigFile" : "/root/.kube/config",
      "kubeconfigContext" : "cluster-context-1",
    },
    { 
      "name" : "driverCluster", 
      "kubeconfigFile" : "/root/.kube/config",
      "kubeconfigContext" : "cluster-context-2",
    },
  ],

  "driverCluster" : "driverCluster",

  "appInstanceCluster" : "appCluster",
<<<<<<< HEAD
  "appIngressMethod" : "loadBalancer",
=======
  "appIngressMethod" : "loadbalancer",
>>>>>>> 648aec68

  "cassandraDataStorageClass" : "weathervanesc",
  "postgresqlStorageClass" : "weathervanesc",
  "nginxCacheStorageClass" : "weathervanesc",

}<|MERGE_RESOLUTION|>--- conflicted
+++ resolved
@@ -22,11 +22,7 @@
   "driverCluster" : "driverCluster",
 
   "appInstanceCluster" : "appCluster",
-<<<<<<< HEAD
-  "appIngressMethod" : "loadBalancer",
-=======
   "appIngressMethod" : "loadbalancer",
->>>>>>> 648aec68
 
   "cassandraDataStorageClass" : "weathervanesc",
   "postgresqlStorageClass" : "weathervanesc",
