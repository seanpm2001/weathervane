--- conflicted
+++ resolved
@@ -133,10 +133,7 @@
 				executorService);
 		
 		this.maxUsers = workload.getMaxUsers();
-<<<<<<< HEAD
 		this.initialRampRateStep = maxUsers / 10;
-=======
-		this.initialRampRateStep = maxUsers / 20;
 		
 		/*
 		 * Set up the curStatsInterval
@@ -145,8 +142,6 @@
 		curStatusInterval.setDuration(initialRampIntervalSec);
 		curStatusInterval.setStartUsers(0L);
 		curStatusInterval.setEndUsers(0L);
->>>>>>> c3783fef
-
 	}
 
 	@JsonIgnore
